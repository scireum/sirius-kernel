package sirius.kernel.commons;

import org.junit.jupiter.api.Test;

import java.util.List;
import java.util.regex.Pattern;

import static org.junit.jupiter.api.Assertions.*;

class StringsTest {

    @Test
    void isFilled() {
        assertTrue(Strings.isFilled("Test"));
        assertTrue(Strings.isFilled(" "));
        assertFalse(Strings.isFilled(null));
        assertFalse(Strings.isFilled(""));
    }

    @Test
    void isEmpty() {
        assertFalse(Strings.isEmpty("Test"));
        assertFalse(Strings.isEmpty(" "));
        assertTrue(Strings.isEmpty(null));
        assertTrue(Strings.isEmpty(""));
    }

    @Test
    void equalIgnoreCase() {
        assertTrue(Strings.equalIgnoreCase("A", "a"));
        assertFalse(Strings.equalIgnoreCase("A", "b"));
        assertTrue(Strings.equalIgnoreCase("", null));
        assertFalse(Strings.equalIgnoreCase(" ", null));
        assertTrue(Strings.equalIgnoreCase(null, null));
    }

    @Test
    void areEqual() {
        assertTrue(Strings.areEqual("A", "A"));
        assertFalse(Strings.areEqual("a", "A"));
        assertFalse(Strings.areEqual("a", "A"));
        assertTrue(Strings.areEqual("a", "A", x -> x.toString().toLowerCase()));
        assertTrue(Strings.areEqual("", null));
        assertFalse(Strings.areEqual(" ", null));
        assertTrue(Strings.areEqual(null, null));
    }

    @Test
    void areTrimmedEqual() {
        assertTrue(Strings.areTrimmedEqual("A ", "A"));
        assertFalse(Strings.areTrimmedEqual("a", "A  "));
        assertTrue(Strings.areTrimmedEqual("", null));
        assertTrue(Strings.areTrimmedEqual(" ", null));
        assertTrue(Strings.areTrimmedEqual(null, null));
    }

    @Test
    void toStringMethod() {
        assertEquals("A", Strings.toString("A"));
        assertEquals("", Strings.toString(""));
        assertNull(Strings.toString(null));
    }

    @Test
    void apply() {
        assertEquals("B A", Strings.apply("%s A", "B"));
        assertEquals("A null", Strings.apply("A %s", (String) null));
    }

    @Test
    void firstFilled() {
        assertEquals("A", Strings.firstFilled("A"));
        assertEquals("A", Strings.firstFilled("A", "B"));
        assertEquals("A", Strings.firstFilled(null, "A"));
        assertEquals("A", Strings.firstFilled("", "A"));
        assertEquals("A", Strings.firstFilled(null, null, "A"));
        assertNull(Strings.firstFilled());
        assertNull(Strings.firstFilled((String) null));
        assertNull(Strings.firstFilled(""));
    }

    @Test
    void urlEncode() {
        assertEquals("A%3FTEST%26B%C3%84%C3%96%C3%9C", Strings.urlEncode("A?TEST&BÄÖÜ"));
    }

    @Test
<<<<<<< HEAD
    void split() {
=======
    public void urlDecode() {
        assertEquals("A?TEST&BÄÖÜ", Strings.urlDecode("A%3FTEST%26B%C3%84%C3%96%C3%9C"));
    }

    @Test
    public void split() {
>>>>>>> 85f57054
        assertEquals(Tuple.create("A", "B"), Strings.split("A|B", "|"));
        assertEquals(Tuple.create("A", "&B"), Strings.split("A&&B", "&"));
        assertEquals(Tuple.create("A", "B"), Strings.split("A&&B", "&&"));
        assertEquals(Tuple.create("A", ""), Strings.split("A|", "|"));
        assertEquals(Tuple.create("", "B"), Strings.split("|B", "|"));
        assertEquals(Tuple.create("A&B", null), Strings.split("A&B", "|"));
    }

    @Test
<<<<<<< HEAD
    void join() {
=======
    public void splitSmart() {
        assertEquals(List.of("a"), Strings.splitSmart("a", 2));
        assertEquals(List.of(), Strings.splitSmart("", 0));
        assertEquals(List.of(), Strings.splitSmart("", 2));
        assertEquals(List.of("das ist", "ein", "Test"), Strings.splitSmart("das ist ein Test", 7));
        assertEquals(List.of("lange-w", "örter-w", "erden-a", "uch-get", "rennt"),
                     Strings.splitSmart("lange-wörter-werden-auch-getrennt", 7));
        assertEquals(List.of("Ein langer Text kann in eine Zeile"),
                     Strings.splitSmart("Ein langer Text kann in eine Zeile", 40));
    }

    @Test
    public void join() {
>>>>>>> 85f57054
        assertEquals("A,B,C", Strings.join(",", "A", "B", "C"));
        assertEquals("A,C", Strings.join(",", "A", null, "", "C"));
        assertEquals("A", Strings.join(",", "A"));
        assertEquals("", Strings.join(","));
        assertEquals("ABC", Strings.join("", "A", "B", "C"));
    }

    @Test
    void replaceAll() {
        assertEquals("A&lt;B&amp;C&amp;&amp;D&amp;;&amp;E",
                     Strings.replaceAll(Pattern.compile("&([a-zA-Z0-9]{0,6};?)"),
                                        "A&lt;B&C&&D&;&E",
                                        s -> (s.endsWith(";") && !s.startsWith(";") ? "&" : "&amp;") + s));
    }

    @Test
    void leftPad() {
        assertEquals("   A", Strings.leftPad("A", " ", 4));
        assertEquals("    A", Strings.leftPad("A", "  ", 5));
        assertEquals("    A", Strings.leftPad("A", "  ", 4));
        assertEquals("AAA", Strings.leftPad("AAA", " ", 2));
    }

    @Test
    void rightPad() {
        assertEquals("A   ", Strings.rightPad("A", " ", 4));
        assertEquals("A    ", Strings.rightPad("A", "  ", 5));
        assertEquals("A    ", Strings.rightPad("A", "  ", 4));
        assertEquals("AAA", Strings.rightPad("AAA", " ", 2));
    }

    @Test
    void reduceCharacters() {
        assertEquals("Hello", Strings.reduceCharacters("Hello"));
        assertSame("Hello", Strings.reduceCharacters("Hello"));
        assertEquals("Hello", Strings.reduceCharacters("Héllo"));
        assertEquals("AOEO", Strings.reduceCharacters("AÖO"));
        assertEquals("AEAAE", Strings.reduceCharacters("ÄAÄ"));
    }
}<|MERGE_RESOLUTION|>--- conflicted
+++ resolved
@@ -85,16 +85,12 @@
     }
 
     @Test
-<<<<<<< HEAD
-    void split() {
-=======
-    public void urlDecode() {
+    void urlDecode() {
         assertEquals("A?TEST&BÄÖÜ", Strings.urlDecode("A%3FTEST%26B%C3%84%C3%96%C3%9C"));
     }
 
     @Test
-    public void split() {
->>>>>>> 85f57054
+    void split() {
         assertEquals(Tuple.create("A", "B"), Strings.split("A|B", "|"));
         assertEquals(Tuple.create("A", "&B"), Strings.split("A&&B", "&"));
         assertEquals(Tuple.create("A", "B"), Strings.split("A&&B", "&&"));
@@ -104,10 +100,7 @@
     }
 
     @Test
-<<<<<<< HEAD
-    void join() {
-=======
-    public void splitSmart() {
+    void splitSmart() {
         assertEquals(List.of("a"), Strings.splitSmart("a", 2));
         assertEquals(List.of(), Strings.splitSmart("", 0));
         assertEquals(List.of(), Strings.splitSmart("", 2));
@@ -119,8 +112,7 @@
     }
 
     @Test
-    public void join() {
->>>>>>> 85f57054
+    void join() {
         assertEquals("A,B,C", Strings.join(",", "A", "B", "C"));
         assertEquals("A,C", Strings.join(",", "A", null, "", "C"));
         assertEquals("A", Strings.join(",", "A"));
