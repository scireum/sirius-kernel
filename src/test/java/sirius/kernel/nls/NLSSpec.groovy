/*
 * Made with all the love in the world
 * by scireum in Remshalden, Germany
 *
 * Copyright by scireum GmbH
 * http://www.scireum.de - info@scireum.de
 */

package sirius.kernel.nls

import sirius.kernel.BaseSpecification
import sirius.kernel.async.CallContext
import sirius.kernel.commons.Amount

<<<<<<< HEAD
import java.time.Duration
import java.time.Instant
import java.time.LocalDate
import java.time.LocalDateTime
import java.time.LocalTime
import java.time.ZoneId
=======
import java.time.*
>>>>>>> 90d0f498

class NLSSpec extends BaseSpecification {

    def "toMachineString() formats a LocalDate as date without time"() {
        given:
        def date = LocalDate.of(2014, 8, 9)
        when:
        def result = NLS.toMachineString(date)
        then:
        result == "2014-08-09"
    }

    def "toMachineString() formats a LocalDateTime as date with time"() {
        given:
        def date = LocalDateTime.of(2014, 8, 9, 12, 00, 59)
        when:
        def result = NLS.toMachineString(date)
        then:
        result == "2014-08-09 12:00:59"
    }

    def "toMachineString() of Amount is properly formatted"() {
        expect:
        NLS.toMachineString(Amount.of(input)) == output
        where:
        input      | output
        123456.789 | "123456.79"
        123456.81  | "123456.81"
        0.113      | "0.11"
        -11111.1   | "-11111.10"
        1          | "1.00"
        -1         | "-1.00"
        0          | "0.00"
    }

    def "toUserString() formats a LocalDateTime as date with time"() {
        given:
        def date = LocalDateTime.of(2014, 8, 9, 12, 00, 59)
        and:
        CallContext.getCurrent().setLanguage("de")
        when:
        def result = NLS.toUserString(date)
        then:
        result == "09.08.2014 12:00:59"
    }

    def "toUserString() formats a LocalTime as simple time"() {
        given:
        def date = LocalTime.of(17, 23, 15)
        and:
        CallContext.getCurrent().setLanguage("de")
        when:
        def result = NLS.toUserString(date)
        then:
        result == "17:23:15"
    }

    def "toUserString() formats a LocalDate as date without time"() {
        given:
        def date = LocalDate.of(2014, 8, 9)
        and:
        CallContext.getCurrent().setLanguage("de")
        when:
        def result = NLS.toUserString(date)
        then:
        result == "09.08.2014"
    }

    def "toUserString() formats an Instant successfully"() {
        given:
        def instant = Instant.now()
        def date = instant.atZone(ZoneId.systemDefault()).toLocalDateTime()
        and:
        CallContext.getCurrent().setLanguage("de")
        when:
        def dateFormatted = NLS.toUserString(date)
        def instantFormatted = NLS.toUserString(instant)
        then:
        dateFormatted == instantFormatted
    }

    def "toUserString() formats null as empty string"() {
        given:
        def input = null
        when:
        def result = NLS.toUserString(input)
        then:
        result == ""
    }

    def "toSpokenDate() formats dates and dateTimes correctly"() {
        expect:
        NLS.toSpokenDate(date) == output

        where:
        date                                 | output
        LocalDate.now()                      | "heute"
        LocalDateTime.now()                  | "vor wenigen Minuten"
        LocalDate.now().minusDays(1)         | "gestern"
        LocalDateTime.now().minusDays(1)     | "gestern"
        LocalDate.now().plusDays(1)          | "morgen"
        LocalDateTime.now().plusDays(1)      | "morgen"
        LocalDate.of(2114, 1, 1)             | "01.01.2114"
        LocalDateTime.of(2114, 1, 1, 0, 0)   | "01.01.2114"
        LocalDate.of(2014, 1, 1)             | "01.01.2014"
        LocalDateTime.of(2014, 1, 1, 0, 0)   | "01.01.2014"
        LocalDateTime.now().minusMinutes(5)  | "vor wenigen Minuten"
        LocalDateTime.now().minusMinutes(35) | "vor 35 Minuten"
        LocalDateTime.now().minusHours(1)    | "vor einer Stunde"
        LocalDateTime.now().minusHours(4)    | "vor 4 Stunden"
        LocalDateTime.now().plusMinutes(40)  | "in der nächsten Stunde"
        LocalDateTime.now().plusHours(4)     | "in 3 Stunden" // this correctly rounds down to 3

    }

    def "parseUserString with LocalTime parses 9:00 and 9:00:23"() {
        when:
        def input = "9:00"
        def inputWithSeconds = "9:00:23"
        then:
        NLS.parseUserString(LocalTime.class, input).getHour() == 9
        NLS.parseUserString(LocalTime.class, inputWithSeconds).getHour() == 9
    }

    def "parseUserString for an Amount works"() {
        when:
        def input = "34,54"
        then:
        NLS.parseUserString(Amount.class, input).toString() == "34,54"
    }

    def "parseUserString works for integers"() {
        expect:
        NLS.parseUserString(Integer.class, input) == output

        where:
        input     | output
        "42"      | 42
        "77,0000" | 77
    }

    def "parseUserString works for longs"() {
        expect:
        NLS.parseUserString(Long.class, input) == output

        where:
        input     | output
        "12"      | 12L
        "31,0000" | 31L
    }

    def "parseUserString works for integers considering locale"() {
        expect:
        NLS.parseUserString(Integer.class, input, language) == output

        where:
        input       | language | output
        "55.000,00" | "de"     | 55000
        "56,000.00" | "en"     | 56000
    }

    def "parseUserString fails when expected"() {
        when:
        NLS.parseUserString(clazz, input) == output

        then:
        def error = thrown(expecteException)
        error.message == expectedMessage

        where:
        input        | clazz | expecteException         | expectedMessage
        "42,1"       | Integer
                .class       | IllegalArgumentException | "Bitte geben Sie eine gültige Zahl ein. '42,1' ist ungültig."
        "2999999999" | Integer
                .class       | IllegalArgumentException | "Bitte geben Sie eine gültige Zahl ein. '2999999999' ist ungültig."
        "blub"       | Double
                .class       | IllegalArgumentException | "Bitte geben Sie eine gültige Dezimalzahl ein. 'blub' ist ungültig."
    }

    def "parseUserString for a LocalTime works"() {
        expect:
        NLS.parseUserString(LocalTime.class, input) == output

        where:
        input      | output
        "14:30:12" | LocalTime.of(14, 30, 12, 0)
        "14:30"    | LocalTime.of(14, 30, 0, 0)
        "14"       | LocalTime.of(14, 0, 0, 0)
    }

    def "parseMachineString works for decimals"() {
        expect:
        NLS.parseMachineString(BigDecimal.class, input) == output

        where:
        input | output
        "0.1" | BigDecimal.ONE.divide(BigDecimal.TEN)
        "0.1" | new BigDecimal("0.1")
    }

    def "parseMachineString works for integers"() {
        expect:
        NLS.parseMachineString(Integer.class, input) == output

        where:
        input     | output
        "23"      | 23
        "90.0000" | 90
    }

    def "parseMachineString works for longs"() {
        expect:
        NLS.parseMachineString(Long.class, input) == output

        where:
        input     | output
        "5"       | 5L
        "43.0000" | 43L
    }

    def "parseMachineString fails when expected"() {
        when:
        NLS.parseMachineString(clazz, input) == output

        then:
        def error = thrown(expecteException)
        error.message == expectedMessage

        where:
        input        | clazz | expecteException         | expectedMessage
        "42.1"       | Integer
                .class       | IllegalArgumentException | "Bitte geben Sie eine gültige Zahl ein. '42.1' ist ungültig."
        "2999999999" | Integer
                .class       | IllegalArgumentException | "Bitte geben Sie eine gültige Zahl ein. '2999999999' ist ungültig."
        "blub"       | Double
                .class       | IllegalArgumentException | "Bitte geben Sie eine gültige Dezimalzahl ein. 'blub' ist ungültig."
    }

    def "getMonthNameShort correctly appends the given symbol"() {
        expect:
        NLS.getMonthNameShort(month, ".") == output

        where:
        month | output
        1     | "Jan."
        5     | "Mai"
        3     | "März"
        6     | "Juni"
        11    | "Nov."
        12    | "Dez."
        0     | ""
        13    | ""
    }

    def "get with numeric works correctly"() {
        expect:
        NLS.get(property, numeric, "en") == output

        where:
        property             | numeric | output
        "nls.test.withThree" | 0       | "zero"
        "nls.test.withThree" | 1       | "one"
        "nls.test.withThree" | 2       | "many: 2"
        "nls.test.withThree" | -2      | "many: -2"
        "nls.test.withTwo"   | 0       | "many: 0"
        "nls.test.withTwo"   | 1       | "one"
        "nls.test.withTwo"   | 2       | "many: 2"
        "nls.test.withTwo"   | -2      | "many: -2"
    }

    def "unicode characters get imported without problems"() {
        given:
        def loadedProperty = NLS.get("nls.test.utf8", "en")
        expect:
        loadedProperty == ("ĀāĂăĄąĆćĈĉĊċČčĎďĐđĒēĔĕĖėĘęĚěĜĝĞğĠġĢģĤĥĦħĨĩĪīĬĭĮįİıĲĳĴĵĶķĸĹĺĻļĽľĿŀŁłŃńŅņŇňŉŊŋŌōŎŏŐőŒœŔŕŖŗŘřŚśŜŝŞşŠšŢţŤťŦŧŨũŪūŬŭŮůŰűŲųŴŵŶŷŸŹźŻżŽžſƀƁƂƃƄƅƆƇƈƉƊƋƌƍƎƏƐƑƒƓƔƕƖƗƘƙƚƛƜƝƞƟƠơƢƣƤƥƦƧƨƩƪƫƬƭƮƯưƱƲƳƴƵƶƷƸƹƺƻƼƽƾƿǀǁǂǃǄǅǆǇǈǉǊǋǌǍǎǏǐǑǒǓǔǕǖǗǘǙǚǛǜǝǞǟǠǡǢǣǤǥǦǧǨǩǪǫǬǭǮǯǰǱǲǳǴǵǺǻǼǽǾǿȀȁȂȃ...ЁЂЃЄЅІЇЈЉЊЋЌЎЏАБВГДЕЖЗИЙКЛМНОПРСТУФХЦЧШЩЪЫЬЭЮЯабвгдежзийклмнопрстуфхцчшщъыьэюяёђѓєѕіїјљњћќўџѠѡѢѣѤѥѦѧѨѩѪѫѬѭѮѯѰѱѲѳѴѵѶѷѸѹѺѻѼѽѾѿҀҁ҂҃...ʹ͵ͺ;΄΅Ά·ΈΉΊΌΎΏΐΑΒΓΔΕΖΗΘΙΚΛΜΝΞΟΠΡΣΤΥΦΧΨΩΪΫάέήίΰαβγδεζηθικλμνξοπρςστυφχψωϊϋόύώϐϑϒϓϔϕϖϚϜϞϠϢϣϤϥϦϧϨϩϪϫϬϭϮϯϰϱϲϳ،؛؟ءآأؤإئابةتثجحخدذرزسشصضطظعغـفقكلمنهوىيًٌٍَُِّْ٠١٢٣٤٥٦٧٨٩٪٫٬٭ٰٱٲٳٴٵٶٷٸٹٺٻټٽپٿڀځڂڃڄڅچڇڈډڊڋڌڍڎڏڐڑڒړڔڕږڗژڙښڛڜڝڞڟڠڡڢڣڤڥڦڧڨکڪګڬڭڮگڰڱ...¡¢£¤¥¦§¨©ª«¬­®¯°±²³´µ¶·¸¹º»¼½¾¿ÀÁÂÃÄÅÆÇÈÉÊËÌÍÎÏÐÑÒÓÔÕÖ×ØÙÚÛÜÝÞßàáâãäåæçèéêëìíîïðñòóôõö÷øùúûüýþÿ☀☁☂☃☄★☆☇☈☉☊☋☌☍☎☏☐☑☒☓☚☛☜☝☞☟☠☡☢☣☤☥☦☧☨☩☪☫☬☭☮☯☰☱☲☳☴☵☶☷☸☹☺☻☼☽☾☿♀♁♂♃♄♅♆♇♈♉♊♋♌♍♎♏♐♑♒♓♔♕♖♗♘♙♚♛♜♝♞♟♠♡♢♣♤♥♦♧♨♩♪♫♬♭♮♯✁✂✃✄✆✇✈✉✌✍✎✏✐✑✒✓✔✕✖✗✘✙✚✛✜✝✞✟✠✡✢✣✤✥✦✧✩✪✫✬✭✮✯✰✱✲✳✴✵✶✷✸✹✺✻✼✽✾✿❀❁❂❃❄❅❆❇❈❉❊❋❍❏❐❑❒❖❘❙❚❛❜❝❞❡❢❣❤❥❦❧❶❷❸❹❺❻❼❽❾❿➀➁➂➃➄➅➆➇➈➉➊➋➌➍➎➏➐➑➒➓➔➘➙➚➛➜➝...")
    }

    def "test smartGet works correctly"() {
        expect:
        NLS.smartGet(input, lang) == output
        where:
        input                 | output               | lang
        "nls.test.translate"  | "nls.test.translate" | "de"
        '$nls.test.translate' | "übersetzungs test"  | null
        '$nls.test.translate' | "übersetzungs test"  | "de"
        '$nls.test.translate' | "translation test"   | "en"
    }

    def "test various formatters"() {
        given:
        LocalDateTime date = LocalDateTime.of(2000, 1, 2, 3, 4, 5)
        expect:
        NLS.getTimeFormat("de").format(date) == "03:04"
        NLS.getTimeFormat("en").format(date) == "03:04 AM"
        NLS.getDateTimeFormat("de").format(date) == "02.01.2000 03:04:05"
        NLS.getDateTimeFormat("en").format(date) == "01/02/2000 03:04:05"
        NLS.getDateTimeFormatWithoutSeconds("de").format(date) == "02.01.2000 03:04"
        NLS.getDateTimeFormatWithoutSeconds("en").format(date) == "01/02/2000 03:04"
        NLS.getTimeFormatWithSeconds("de").format(date) == "03:04:05"
        NLS.getTimeFormatWithSeconds("en").format(date) == "03:04:05 AM"

    }

    def "formatters for null language don't throw exceptions and format using the current language"() {
        given:
        LocalDateTime date = LocalDateTime.of(2000, 1, 2, 3, 4, 5)
        when:
        String currentLang = NLS.getCurrentLanguage()
        then:
        NLS.getDateFormat(null).format(date) == NLS.getDateFormat(currentLang).format(date)
        NLS.getShortDateFormat(null).format(date) == NLS.getShortDateFormat(currentLang).format(date)
        NLS.getTimeFormatWithSeconds(null).format(date) == NLS.getTimeFormatWithSeconds(currentLang).format(date)
        NLS.getTimeFormat(null).format(date) == NLS.getTimeFormat(currentLang).format(date)
        NLS.getTimeParseFormat(null).format(date) == NLS.getTimeParseFormat(currentLang).format(date)
        NLS.getDateTimeFormat(null).format(date) == NLS.getDateTimeFormat(currentLang).format(date)
        NLS.getDateTimeFormatWithoutSeconds(null).format(date) == NLS
                .getDateTimeFormatWithoutSeconds(currentLang).format(date)
        and:
        noExceptionThrown()
    }

    def "convertDurationToDigitalClockFormat() of Duration is properly formatted"() {
        expect:
        NLS.convertDurationToDigitalClockFormat(input) == output
        where:
        input                                               | output
        Duration.ofMinutes(60L)                              | "01:00:00"
        Duration.ofMinutes(60L).plusSeconds(1L)              | "01:00:01"
        Duration.ofHours(1).plusMinutes(1L)                 | "01:01:00"
        Duration.ofHours(1).plusMinutes(1L).plusSeconds(1L) | "01:01:01"
        Duration.ofDays(2l)                                 | "48:00:00"
        Duration.ofDays(2l).plusHours(1L)                   | "49:00:00"
        Duration.ofDays(2l).plusMinutes(1L)                 | "48:01:00"
        Duration.ofSeconds(1L)                              | "00:00:01"
        Duration.ofMinutes(1L)                              | "00:01:00"
        Duration.ofMinutes(1L).plusSeconds(1L)              | "00:01:01"
    }

    def "convertDuration() of Duration is properly formatted"() {
        expect:
        NLS.convertDuration(duration, enableSeconds, enableMillis) == output
        where:
        duration                  | enableSeconds | enableMillis |
                output
        Duration
                .ofMinutes(60L)   | true          | true         | "1 Stunde"
        Duration
                .ofMinutes(60L)   | true          | false        | "1 Stunde"
        Duration
                .ofMinutes(60L)   | false         | true         | "1 Stunde"
        Duration
                .ofMinutes(60L)   | false         | false        | "1 Stunde"
        Duration
                .ofHours(2L)      | true          | true         | "2 Stunden"
        Duration
                .ofHours(2L)      | true          | false        | "2 Stunden"
        Duration
                .ofHours(2L)      | false         | true         | "2 Stunden"
        Duration
                .ofHours(2L)      | false         | false        | "2 Stunden"
        Duration
                .ofMinutes(61L)   | true          | true         | "1 Stunde, 1 Minute"
        Duration
                .ofMinutes(61L)   | true          | false        | "1 Stunde, 1 Minute"
        Duration
                .ofMinutes(61L)   | false         | true         | "1 Stunde, 1 Minute"
        Duration
                .ofMinutes(61L)   | false         | false        | "1 Stunde, 1 Minute"
        Duration
                .ofSeconds(61L)   | true          | true         | "1 Minute, 1 Sekunde"
        Duration
                .ofSeconds(61L)   | true          | false        | "1 Minute, 1 Sekunde"
        Duration
                .ofSeconds(61L)   | false         | true         | "1 Minute"
        Duration
                .ofSeconds(61L)   | false         | false        | "1 Minute"
        Duration
                .ofSeconds(121L)  | false         | false        | "2 Minuten"
        Duration
                .ofSeconds(122L)  | true          | false        | "2 Minuten, 2 Sekunden"
        Duration
                .ofDays(122L)     | false         | false        | "122 Tage"
        Duration
                .ofDays(1L)       | false         | false        | "1 Tag"
        Duration
                .ofDays(1L)
                .plusMinutes(30L) | true          | true         | "1 Tag, 30 Minuten"
        Duration
                .ofDays(1L)
                .plusHours(7)
                .plusMinutes(30L) | true          | true         | "1 Tag, 7 Stunden, 30 Minuten"
        Duration
                .ofDays(1L)
                .plusHours(24)
                .plusMinutes(30L) | true          | true         | "2 Tage, 30 Minuten"
        Duration
                .ofDays(2L)
                .plusHours(2)
                .plusMinutes(30L) | true          | true         | "2 Tage, 2 Stunden, 30 Minuten"
        Duration
                .ofDays(2L)
                .plusHours(2)
                .plusMinutes(30L)
                .plusSeconds(22L) | true          | true         | "2 Tage, 2 Stunden, 30 Minuten, 22 Sekunden"
        Duration
                .ofDays(2L)
                .plusHours(2)
                .plusMinutes(30L)
                .plusSeconds(22L) | false         | true         | "2 Tage, 2 Stunden, 30 Minuten"
        Duration
                .ofDays(2L)
                .plusHours(2)
                .plusMinutes(30L)
                .plusSeconds(22L)
                .plusMillis(1L)   | false         | true         | "2 Tage, 2 Stunden, 30 Minuten"
        Duration
                .ofDays(2L)
                .plusHours(2)
                .plusMinutes(30L)
                .plusSeconds(22L)
                .plusMillis(1L)   | true          | true         | "2 Tage, 2 Stunden, 30 Minuten, 22 Sekunden, 1 Millisekunde"
        Duration
                .ofDays(2L)
                .plusHours(2)
                .plusMinutes(30L)
                .plusMillis(1L)   | true          | true         | "2 Tage, 2 Stunden, 30 Minuten, 1 Millisekunde"
        Duration
                .ofDays(2L)
                .plusHours(2)
                .plusMinutes(30L)
                .plusMillis(33L)  | true          | true         | "2 Tage, 2 Stunden, 30 Minuten, 33 Millisekunden"
        Duration
                .ofDays(0L)       | true          | true         | ""
        null                      | true          | true         | ""
        Duration.ofMillis(101L)   | false         | false        | ""
        Duration.ofMillis(101L)   | true          | false        | ""
        Duration.ofMillis(101L)   | true          | true         | "101 Millisekunden"
        Duration.ofSeconds(33L)   | true          | true         | "33 Sekunden"
        Duration.ofSeconds(33L)   | true          | false        | "33 Sekunden"
        Duration.ofSeconds(33L)   | false         | false        | ""
    }
}<|MERGE_RESOLUTION|>--- conflicted
+++ resolved
@@ -12,16 +12,12 @@
 import sirius.kernel.async.CallContext
 import sirius.kernel.commons.Amount
 
-<<<<<<< HEAD
 import java.time.Duration
 import java.time.Instant
 import java.time.LocalDate
 import java.time.LocalDateTime
 import java.time.LocalTime
 import java.time.ZoneId
-=======
-import java.time.*
->>>>>>> 90d0f498
 
 class NLSSpec extends BaseSpecification {
 
@@ -153,54 +149,6 @@
         NLS.parseUserString(Amount.class, input).toString() == "34,54"
     }
 
-    def "parseUserString works for integers"() {
-        expect:
-        NLS.parseUserString(Integer.class, input) == output
-
-        where:
-        input     | output
-        "42"      | 42
-        "77,0000" | 77
-    }
-
-    def "parseUserString works for longs"() {
-        expect:
-        NLS.parseUserString(Long.class, input) == output
-
-        where:
-        input     | output
-        "12"      | 12L
-        "31,0000" | 31L
-    }
-
-    def "parseUserString works for integers considering locale"() {
-        expect:
-        NLS.parseUserString(Integer.class, input, language) == output
-
-        where:
-        input       | language | output
-        "55.000,00" | "de"     | 55000
-        "56,000.00" | "en"     | 56000
-    }
-
-    def "parseUserString fails when expected"() {
-        when:
-        NLS.parseUserString(clazz, input) == output
-
-        then:
-        def error = thrown(expecteException)
-        error.message == expectedMessage
-
-        where:
-        input        | clazz | expecteException         | expectedMessage
-        "42,1"       | Integer
-                .class       | IllegalArgumentException | "Bitte geben Sie eine gültige Zahl ein. '42,1' ist ungültig."
-        "2999999999" | Integer
-                .class       | IllegalArgumentException | "Bitte geben Sie eine gültige Zahl ein. '2999999999' ist ungültig."
-        "blub"       | Double
-                .class       | IllegalArgumentException | "Bitte geben Sie eine gültige Dezimalzahl ein. 'blub' ist ungültig."
-    }
-
     def "parseUserString for a LocalTime works"() {
         expect:
         NLS.parseUserString(LocalTime.class, input) == output
@@ -220,44 +168,6 @@
         input | output
         "0.1" | BigDecimal.ONE.divide(BigDecimal.TEN)
         "0.1" | new BigDecimal("0.1")
-    }
-
-    def "parseMachineString works for integers"() {
-        expect:
-        NLS.parseMachineString(Integer.class, input) == output
-
-        where:
-        input     | output
-        "23"      | 23
-        "90.0000" | 90
-    }
-
-    def "parseMachineString works for longs"() {
-        expect:
-        NLS.parseMachineString(Long.class, input) == output
-
-        where:
-        input     | output
-        "5"       | 5L
-        "43.0000" | 43L
-    }
-
-    def "parseMachineString fails when expected"() {
-        when:
-        NLS.parseMachineString(clazz, input) == output
-
-        then:
-        def error = thrown(expecteException)
-        error.message == expectedMessage
-
-        where:
-        input        | clazz | expecteException         | expectedMessage
-        "42.1"       | Integer
-                .class       | IllegalArgumentException | "Bitte geben Sie eine gültige Zahl ein. '42.1' ist ungültig."
-        "2999999999" | Integer
-                .class       | IllegalArgumentException | "Bitte geben Sie eine gültige Zahl ein. '2999999999' ist ungültig."
-        "blub"       | Double
-                .class       | IllegalArgumentException | "Bitte geben Sie eine gültige Dezimalzahl ein. 'blub' ist ungültig."
     }
 
     def "getMonthNameShort correctly appends the given symbol"() {
@@ -342,125 +252,4 @@
         and:
         noExceptionThrown()
     }
-
-    def "convertDurationToDigitalClockFormat() of Duration is properly formatted"() {
-        expect:
-        NLS.convertDurationToDigitalClockFormat(input) == output
-        where:
-        input                                               | output
-        Duration.ofMinutes(60L)                              | "01:00:00"
-        Duration.ofMinutes(60L).plusSeconds(1L)              | "01:00:01"
-        Duration.ofHours(1).plusMinutes(1L)                 | "01:01:00"
-        Duration.ofHours(1).plusMinutes(1L).plusSeconds(1L) | "01:01:01"
-        Duration.ofDays(2l)                                 | "48:00:00"
-        Duration.ofDays(2l).plusHours(1L)                   | "49:00:00"
-        Duration.ofDays(2l).plusMinutes(1L)                 | "48:01:00"
-        Duration.ofSeconds(1L)                              | "00:00:01"
-        Duration.ofMinutes(1L)                              | "00:01:00"
-        Duration.ofMinutes(1L).plusSeconds(1L)              | "00:01:01"
-    }
-
-    def "convertDuration() of Duration is properly formatted"() {
-        expect:
-        NLS.convertDuration(duration, enableSeconds, enableMillis) == output
-        where:
-        duration                  | enableSeconds | enableMillis |
-                output
-        Duration
-                .ofMinutes(60L)   | true          | true         | "1 Stunde"
-        Duration
-                .ofMinutes(60L)   | true          | false        | "1 Stunde"
-        Duration
-                .ofMinutes(60L)   | false         | true         | "1 Stunde"
-        Duration
-                .ofMinutes(60L)   | false         | false        | "1 Stunde"
-        Duration
-                .ofHours(2L)      | true          | true         | "2 Stunden"
-        Duration
-                .ofHours(2L)      | true          | false        | "2 Stunden"
-        Duration
-                .ofHours(2L)      | false         | true         | "2 Stunden"
-        Duration
-                .ofHours(2L)      | false         | false        | "2 Stunden"
-        Duration
-                .ofMinutes(61L)   | true          | true         | "1 Stunde, 1 Minute"
-        Duration
-                .ofMinutes(61L)   | true          | false        | "1 Stunde, 1 Minute"
-        Duration
-                .ofMinutes(61L)   | false         | true         | "1 Stunde, 1 Minute"
-        Duration
-                .ofMinutes(61L)   | false         | false        | "1 Stunde, 1 Minute"
-        Duration
-                .ofSeconds(61L)   | true          | true         | "1 Minute, 1 Sekunde"
-        Duration
-                .ofSeconds(61L)   | true          | false        | "1 Minute, 1 Sekunde"
-        Duration
-                .ofSeconds(61L)   | false         | true         | "1 Minute"
-        Duration
-                .ofSeconds(61L)   | false         | false        | "1 Minute"
-        Duration
-                .ofSeconds(121L)  | false         | false        | "2 Minuten"
-        Duration
-                .ofSeconds(122L)  | true          | false        | "2 Minuten, 2 Sekunden"
-        Duration
-                .ofDays(122L)     | false         | false        | "122 Tage"
-        Duration
-                .ofDays(1L)       | false         | false        | "1 Tag"
-        Duration
-                .ofDays(1L)
-                .plusMinutes(30L) | true          | true         | "1 Tag, 30 Minuten"
-        Duration
-                .ofDays(1L)
-                .plusHours(7)
-                .plusMinutes(30L) | true          | true         | "1 Tag, 7 Stunden, 30 Minuten"
-        Duration
-                .ofDays(1L)
-                .plusHours(24)
-                .plusMinutes(30L) | true          | true         | "2 Tage, 30 Minuten"
-        Duration
-                .ofDays(2L)
-                .plusHours(2)
-                .plusMinutes(30L) | true          | true         | "2 Tage, 2 Stunden, 30 Minuten"
-        Duration
-                .ofDays(2L)
-                .plusHours(2)
-                .plusMinutes(30L)
-                .plusSeconds(22L) | true          | true         | "2 Tage, 2 Stunden, 30 Minuten, 22 Sekunden"
-        Duration
-                .ofDays(2L)
-                .plusHours(2)
-                .plusMinutes(30L)
-                .plusSeconds(22L) | false         | true         | "2 Tage, 2 Stunden, 30 Minuten"
-        Duration
-                .ofDays(2L)
-                .plusHours(2)
-                .plusMinutes(30L)
-                .plusSeconds(22L)
-                .plusMillis(1L)   | false         | true         | "2 Tage, 2 Stunden, 30 Minuten"
-        Duration
-                .ofDays(2L)
-                .plusHours(2)
-                .plusMinutes(30L)
-                .plusSeconds(22L)
-                .plusMillis(1L)   | true          | true         | "2 Tage, 2 Stunden, 30 Minuten, 22 Sekunden, 1 Millisekunde"
-        Duration
-                .ofDays(2L)
-                .plusHours(2)
-                .plusMinutes(30L)
-                .plusMillis(1L)   | true          | true         | "2 Tage, 2 Stunden, 30 Minuten, 1 Millisekunde"
-        Duration
-                .ofDays(2L)
-                .plusHours(2)
-                .plusMinutes(30L)
-                .plusMillis(33L)  | true          | true         | "2 Tage, 2 Stunden, 30 Minuten, 33 Millisekunden"
-        Duration
-                .ofDays(0L)       | true          | true         | ""
-        null                      | true          | true         | ""
-        Duration.ofMillis(101L)   | false         | false        | ""
-        Duration.ofMillis(101L)   | true          | false        | ""
-        Duration.ofMillis(101L)   | true          | true         | "101 Millisekunden"
-        Duration.ofSeconds(33L)   | true          | true         | "33 Sekunden"
-        Duration.ofSeconds(33L)   | true          | false        | "33 Sekunden"
-        Duration.ofSeconds(33L)   | false         | false        | ""
-    }
 }