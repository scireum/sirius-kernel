/*
 * Made with all the love in the world
 * by scireum in Remshalden, Germany
 *
 * Copyright by scireum GmbH
 * http://www.scireum.de - info@scireum.de
 */

package sirius.kernel.commons;

import sirius.kernel.health.Exceptions;
import sirius.kernel.nls.NLS;

import javax.annotation.CheckReturnValue;
import javax.annotation.Nonnull;
import javax.annotation.Nullable;
import java.math.BigDecimal;
import java.math.MathContext;
import java.sql.Time;
import java.sql.Timestamp;
import java.time.Instant;
import java.time.LocalDate;
import java.time.LocalDateTime;
import java.time.LocalTime;
import java.time.ZoneId;
import java.time.ZonedDateTime;
import java.time.temporal.TemporalAccessor;
import java.util.Calendar;
import java.util.Collection;
import java.util.Date;
import java.util.Iterator;
import java.util.List;
import java.util.Optional;
import java.util.function.Consumer;
import java.util.function.Function;
import java.util.function.Supplier;
import java.util.regex.Pattern;

/**
 * Provides a generic wrapper for a value which is read from an untyped context
 * like HTTP parameters.
 * <p>
 * It supports elegant {@code null} handling and type
 * conversions.
 */
public class Value {

    /**
     * Represents an empty value which contains <tt>null</tt> as data.
     */
    public static final Value EMPTY = new Value();

    private static final Pattern NUMBER = Pattern.compile("-?\\d+(\\.\\d+)?");

    private Object data;

    /**
     * Use {@code Amount.of} to create a new instance.
     */
    private Value() {
        super();
    }

    /**
     * Creates a new wrapper for the given data.
     *
     * @param data the object wrap
     * @return the newly created value which wraps the given data object
     */
    @Nonnull
    public static Value of(@Nullable Object data) {
        if (data == null) {
            return EMPTY;
        }

        if (data instanceof Value) {
            return (Value) data;
        }

        Value val = new Value();
        val.data = data;
        return val;
    }

    /**
     * Returns the n-th (index-th) element of the given collection.
     *
     * @param index      the zero based index of the element to fetch
     * @param collection the collection to pick the element from
     * @return the element at <tt>index</tt> wrapped as <tt>Value</tt>
     * or an empty value if the collection is <tt>null</tt> or if the index is outside of the collections bounds
     */
    @Nonnull
    public static Value indexOf(int index, @Nullable Collection<?> collection) {
        if (collection == null || index < 0 || index >= collection.size()) {
            return Value.of(null);
        }
        if (collection instanceof List) {
            return Value.of(((List<?>) collection).get(index));
        }
        return Value.of(collection.stream().skip(index).findFirst().orElse(null));
    }

    /**
     * Returns the n-th (index-th) element of the given array.
     *
     * @param index the zero based index of the element to fetch
     * @param array the array to pick the element from
     * @return the element at <tt>index</tt> wrapped as <tt>Value</tt>
     * or an empty value if the array is <tt>null</tt> or if the index is outside of the arrays bounds
     */
    @Nonnull
    public static Value indexOf(int index, @Nullable Object[] array) {
        if (array == null || index < 0 || index >= array.length) {
            return Value.of(null);
        }
        return Value.of(array[index]);
    }

    /**
     * Determines if the wrapped value is <tt>null</tt>
     *
     * @return <tt>true</tt> if the wrapped value is null, <tt>false</tt> otherwise
     */
    public boolean isNull() {
        return data == null;
    }

    /**
     * Determines if the wrapped value is an empty string.
     *
     * @return <tt>true</tt> if the wrapped value is an empty string, <tt>false</tt> otherwise
     */
    public boolean isEmptyString() {
        return Strings.isEmpty(data);
    }

    /**
     * Checks if the given value is filled and contains the given needle in its
     * string representation
     *
     * @param needle the substring to search
     * @return <tt>true</tt> if the given substring <tt>needle</tt> was found in the wrapped objects string
     * representation, <tt>false</tt> otherwise
     */
    public boolean contains(String needle) {
        return asString("").contains(needle);
    }

    /**
     * Determines if the wrapped value is not null.
     *
     * @return <tt>true</tt> if the wrapped value is neither <tt>null</tt> nor ""
     */
    public boolean isFilled() {
        return !isEmptyString();
    }

    /**
     * Calls the given consumer with <tt>this</tt> if the value is filled.
     * <p>
     * Note that if the consumer throws an exception use {@link #ifPresent(Callback)}
     * to tunnel exceptions back to the caller.
     *
     * @param consumer the consumer to call with this object if it is filled
     * @return the value itself for fluent method calls
     */
    @Nonnull
    public Value ifFilled(@Nonnull Consumer<Value> consumer) {
        if (isFilled()) {
            consumer.accept(this);
        }
        return this;
    }

    /**
     * Calls the given callback with <tt>this</tt> if the value is filled.
     * <p>
     * Note that if there are no exceptions declared by the consumer, use {@link #ifFilled(Consumer)}.
     *
     * @param callback the callback to call with this object if it is filled
     * @return the value itself for fluent method calls
     * @throws Exception if the callback itself throws an exception
     */
    @Nonnull
    public Value ifPresent(@Nonnull Callback<Value> callback) throws Exception {
        if (isFilled()) {
            callback.invoke(this);
        }
        return this;
    }

    /**
     * Calls the given <tt>consumer</tt> with the result of the given <tt>extractor</tt> if the value is filled.
     * <p>
     * Note that if the extractor or the consumer throws an exception use {@link #ifPresent(Processor, Callback)}
     * to tunnel exceptions back to the caller.
     *
     * @param extractor the extractor to call with this object if it is filled
     * @param consumer  the consumer to call with this object if it is filled
     */
    public <T> void ifFilled(@Nonnull Function<Value, T> extractor, @Nonnull Consumer<T> consumer) {
        if (isFilled()) {
            consumer.accept(extractor.apply(this));
        }
    }

    /**
     * Calls the given <tt>consumer</tt> with the result of the given <tt>extractor</tt> if the value is filled.
     * <p>
     * Note that if there are no exceptions declared by the extractor or the callback, use {@link #ifFilled(Consumer)}.
     *
     * @param extractor the extractor to call with this object if it is filled
     * @param callback  the callback to call with this object if it is filled
     * @throws Exception if either the extractor or the callback itself throws an exception
     */
    public <T> void ifPresent(@Nonnull Processor<Value, T> extractor, @Nonnull Callback<T> callback) throws Exception {
        if (isFilled()) {
            callback.invoke(extractor.apply(this));
        }
    }

    /**
     * Returns a new {@link Value} which will be empty its value equals one of the given ignored values.
     *
     * @param ignoredValues the list of values which will be replaced by an empty value
     * @return a <tt>Value</tt> which is empty if the currently wrapped value equals to one of the given values.
     * Otherwise the current value is returned.
     */
    @Nonnull
    public Value ignore(@Nonnull String... ignoredValues) {
        if (isEmptyString()) {
            return this;
        }
        for (String val : ignoredValues) {
            if (data.equals(val)) {
                return Value.EMPTY;
            }
        }
        return this;
    }

    /**
     * Returns a new <tt>Value</tt> which will wrap the given value, if the current value is empty.
     * Otherwise, the current value will be returned.
     *
     * @param replacement the value which is used as replacement if this value is empty
     * @return a new Value wrapping the given value or the current value if this is not empty.
     */
    @Nonnull
    public Value replaceEmptyWith(@Nullable Object replacement) {
        if (isFilled()) {
            return this;
        }
        return Value.of(replacement);
    }

    /**
     * Returns a new <tt>Value</tt> which will wrap the value produced by the given supplier, if the current
     * value is empty. Otherwise, the current value will be returned.
     *
     * @param supplier the supplier used to compute a replacement value if this value is empty
     * @return a new Value wrapping the produced value of the given supplier or the current value if this is not empty.
     */
    @Nonnull
    public Value replaceIfEmpty(@Nonnull Supplier<?> supplier) {
        if (isFilled()) {
            return this;
        }
        return Value.of(supplier.get());
    }

    /**
     * Returns an optional wrapping the value computed by the given mapper. If this value is <tt>empty</tt> the mapper will not
     * be called, but an empty optional will be returned.
     *
     * @param mapper the function used to convert the value into the desired object
     * @param <R>    the type of the desired result
     * @return an Optional object wrapping the result of the computation or an empty Optional, if the value wasn't filled
     */
    @Nonnull
    public <R> Optional<R> map(@Nonnull Function<Value, R> mapper) {
        if (isFilled()) {
            return Optional.ofNullable(mapper.apply(this));
        } else {
            return Optional.empty();
        }
    }

    /**
     * Returns an optional value computed by the given mapper. If this value is <tt>empty</tt> the mapper will not
     * be called, but an empty optional will be returned.
     * <p>
     * This method is similar to {@link #map(Function)}, but the provided mapper is one whose result is already an {@link Optional},
     * and if invoked, {@code flatMap} does not wrap it with an additional {@link Optional}.
     *
     * @param mapper the function used to convert the value into the desired optional object
     * @param <R>    the type of the desired result
     * @return the Optional object from the result of the computation or an empty Optional, if the value wasn't filled
     */
    @Nonnull
    public <R> Optional<R> flatMap(@Nonnull Function<Value, Optional<R>> mapper) {
        if (isFilled()) {
            return mapper.apply(this);
        } else {
            return Optional.empty();
        }
    }

    /**
     * Boilerplate for {@code Optional.ofNullable(get(type, null))}.
     * <p>
     * Returns the internal value wrapped as Optional.
     *
     * @param type the desired type of the data
     * @param <T>  the expected type of the contents of this value
     * @return the internal value (casted to the given type) wrapped as Optional or an empty Optional if the value
     * was empty or the cast failed.
     */
    @Nonnull
    public <T> Optional<T> asOptional(@Nonnull Class<T> type) {
        return Optional.ofNullable(get(type, null));
    }

    /**
     * Returns the internal value wrapped as Optional while expecting it to be an integer number.
     * <p>
     * If the value is empty or not an integer, an empty Optional will be returned.
     *
     * @return the internal value wrapped as Optional or an empty Optional if the value is not filled or non-integer
     */
    @Nonnull
    public Optional<Integer> asOptionalInt() {
        return isFilled() ? Optional.of(getInteger()) : Optional.empty();
    }

    /**
     * Returns the internal value wrapped as Optional.
     * <p>
     * If the value is empty, an empty Optional will be returned.
     *
     * @return the internal value wrapped as Optional or an empty Optional if the value is not filled
     */
    @Nonnull
    public Optional<String> asOptionalString() {
        return isFilled() ? Optional.of(asString()) : Optional.empty();
    }

    /**
     * Returns a value which wraps {@code this + separator + value}
     * <p>
     * If the current value is empty, the given value is returned (without the separator). If the given
     * value is an empty string, the current value is returned (without the separator).
     *
     * @param separator the separator to be put in between the two. If the given value is <tt>null</tt>, "" is assumed
     * @param value     the value to be appended to the current value.
     * @return a <tt>Value</tt> representing the current value appended with the given value and separated
     * with the given separator
     */
    @Nonnull
    public Value append(@Nullable String separator, @Nullable Object value) {
        if (Strings.isEmpty(value)) {
            return this;
        }
        if (isEmptyString()) {
            return Value.of(value);
        }
        if (separator == null) {
            separator = "";
        }
        return Value.of(toString() + separator + value);
    }

    /**
     * Returns a value which wraps {@code value + separator + this}
     * <p>
     * If the current value is empty, the given value is returned (without the separator). If the given
     * value is an empty string, the current value is returned (without the separator).
     *
     * @param separator the separator to be put in between the two. If the given value is <tt>null</tt>, "" is assumed
     * @param value     the value to be appended to the current value.
     * @return a <tt>Value</tt> representing the given value appended with the current value and separated
     * with the given separator
     */
    @Nonnull
    public Value prepend(@Nullable String separator, @Nullable Object value) {
        if (Strings.isEmpty(value)) {
            return this;
        }
        if (isEmptyString()) {
            return Value.of(value);
        }
        if (separator == null) {
            separator = "";
        }
        return Value.of(value + separator + toString());
    }

    /**
     * Cuts and returns the first n given characters of the string representation of this value.
     * <p>
     * <b>Note:</b> This modifies the internal state of this value, since the number of characters is cut from
     * the string representation of the current object and the remaining string is stored as new internal value.
     * <p>
     * If the wrapped value is empty, "" is returned. If the string representation of the wrapped object
     * is shorter than maxNumberOfCharacters, the remaining string is returned and the internal value is set to
     * <tt>null</tt>.
     * <p>
     * This can be used to cut a string into sub strings of a given length:
     * <pre>
     * {@code
     *             Value v = Value.of("This is a long string...");
     *             while(v.isFilled()) {
     *                 System.out.println("Up to 5 chars of v: "+v.eat(5));
     *             }
     * }
     * </pre>
     *
     * @param maxNumberOfCharacters the max length of the string to cut from the wrapped value
     * @return the first maxNumberOfCharacters of the wrapped values string representation, or less if it is shorter.
     * Returns "" if the wrapped value is empty.
     */
    @Nonnull
    public String eat(int maxNumberOfCharacters) {
        if (isEmptyString()) {
            return "";
        }
        String value = asString();
        if (value.length() < maxNumberOfCharacters) {
            data = null;
            return value;
        }
        data = value.substring(maxNumberOfCharacters);
        return value.substring(0, maxNumberOfCharacters);
    }

    /**
     * Checks if the current value is numeric (integer or double).
     *
     * @return <tt>true</tt> if the wrapped value is either a {@link Number} or an {@link Amount} or
     * if it is a string which can be converted to a long or double
     */
    public boolean isNumeric() {
        return data != null && (data instanceof Number || data instanceof Amount || NUMBER.matcher(asString(""))
                                                                                          .matches());
    }

    /**
     * Returns the wrapped object
     *
     * @return the wrapped object of this <tt>Value</tt>
     */
    @Nullable
    public Object get() {
        return data;
    }

    /**
     * Returns the internal data or the given <tt>defaultValue</tt>
     *
     * @param defaultValue the value to use if the inner value is <tt>null</tt>
     * @return the wrapped value or the given defaultValue if the wrapped value is <tt>null</tt>
     */
    public Object get(Object defaultValue) {
        return data == null ? defaultValue : data;
    }

    /**
     * If the underlying data is a {@link Collection} this will return the first element wrapped as value. Otherwise
     * <tt>this</tt> is returned.
     *
     * @return the first element of the underlying collection or the element itself wrapped as value
     */
    @Nonnull
    public Value first() {
        if (data instanceof Collection) {
            Iterator<?> iter = ((Collection<?>) data).iterator();
            if (iter.hasNext()) {
                return Value.of(iter.next());
            }
            return EMPTY;
        }

        return this;
    }

    /**
     * Converts or casts the wrapped object to the given <tt>targetClazz</tt>
     *
     * @param targetClazz  the desired class to which the wrapped value should be converted or casted.
     * @param defaultValue the default value if the wrapped object is empty or cannot be cast to the given target.
     * @param <T>          the type to coerce to
     * @return a converted instance of type targetClass or the defaultValue if no conversion was possible
     * @throws IllegalArgumentException if the given <tt>targetClazz</tt> is unknown
     */
    @SuppressWarnings("unchecked")
    public <T> T coerce(Class<T> targetClazz, T defaultValue) {
        if (Boolean.class.equals(targetClazz) || boolean.class.equals(targetClazz)) {
            if (isEmptyString()) {
                return (T) Boolean.FALSE;
            }
            if (data instanceof Boolean) {
                return (T) data;
            }
            return (T) NLS.parseMachineString(Boolean.class, String.valueOf(data));
        }
        if (data == null) {
            return defaultValue;
        }
        if (targetClazz.isAssignableFrom(data.getClass())) {
            return (T) data;
        }
        return continueCoerceWithBasicTypes(targetClazz, defaultValue);
    }

    @SuppressWarnings("unchecked")
    private <T> T continueCoerceWithBasicTypes(Class<T> targetClazz, T defaultValue) {
        if (Integer.class.equals(targetClazz) || int.class.equals(targetClazz)) {
            if (data instanceof Double) {
                return (T) (Integer) ((Long) Math.round((Double) data)).intValue();
            }
            return (T) getInteger();
        }
        if (Long.class.equals(targetClazz) || long.class.equals(targetClazz)) {
            if (data instanceof Double) {
                return (T) (Long) Math.round((Double) data);
            }
            return (T) getLong();
        }
        if (String.class.equals(targetClazz)) {
            return (T) NLS.toMachineString(data);
        }
        if (BigDecimal.class.equals(targetClazz)) {
            return (T) getBigDecimal();
        }
        if (Amount.class.equals(targetClazz)) {
            return (T) getAmount();
        }
        return continueCoerceWithDateTypes(targetClazz, defaultValue);
    }

    @SuppressWarnings("unchecked")
    private <T> T continueCoerceWithDateTypes(Class<T> targetClazz, T defaultValue) {
        if (LocalDate.class.equals(targetClazz) && is(TemporalAccessor.class,
                                                      Calendar.class,
                                                      Date.class,
                                                      java.sql.Date.class,
                                                      Timestamp.class)) {
            return (T) asLocalDate((LocalDate) defaultValue);
        }
        if (LocalDateTime.class.equals(targetClazz) && is(TemporalAccessor.class,
                                                          Calendar.class,
                                                          Date.class,
                                                          java.sql.Date.class,
                                                          Timestamp.class)) {
            return (T) asLocalDateTime((LocalDateTime) defaultValue);
        }
        if (ZonedDateTime.class.equals(targetClazz) && is(TemporalAccessor.class,
                                                          Calendar.class,
                                                          Date.class,
                                                          java.sql.Date.class,
                                                          Timestamp.class)) {
            return (T) asZonedDateTime((ZonedDateTime) defaultValue);
        }
<<<<<<< HEAD
        if (LocalTime.class.equals(targetClazz) && is(TemporalAccessor.class,
                                                      Calendar.class,
                                                      Date.class,
                                                      java.sql.Date.class,
                                                      Timestamp.class,
                                                      Time.class)) {
=======
        if (LocalTime.class.equals(targetClazz) && data instanceof TemporalAccessor && is(TemporalAccessor.class,
                                                                                          Calendar.class,
                                                                                          Date.class,
                                                                                          java.sql.Date.class,
                                                                                          Timestamp.class,
                                                                                          Time.class)) {
>>>>>>> bd31fd0a
            return (T) asLocalTime((LocalTime) defaultValue);
        }

        return continueCoerceWithEnumTypes(targetClazz, defaultValue);
    }

    @SuppressWarnings({"unchecked", "rawtypes"})
    private <T> T continueCoerceWithEnumTypes(Class<T> targetClazz, T defaultValue) {
        if (targetClazz.isEnum()) {
            try {
                if (Strings.isEmpty(asString(""))) {
                    return defaultValue;
                }
                return (T) Enum.valueOf((Class<Enum>) targetClazz, asString(""));
            } catch (Exception e) {
                Exceptions.ignore(e);
                return (T) Enum.valueOf((Class<Enum>) targetClazz, asString("").toUpperCase());
            }
        }
        return continueCoerceWithConversion(targetClazz, defaultValue);
    }

    private <T> T continueCoerceWithConversion(Class<T> targetClazz, T defaultValue) {
        if (data instanceof String) {
            try {
                return NLS.parseMachineString(targetClazz, data.toString().trim());
            } catch (Exception e) {
                Exceptions.ignore(e);
                return defaultValue;
            }
        }

        throw new IllegalArgumentException(Strings.apply("Cannot convert '%s' to target class: %s ",
                                                         data,
                                                         targetClazz));
    }

    /**
     * Returns the wrapped value if it is an instance of the given clazz or the <tt>defaultValue</tt> otherwise.
     *
     * @param clazz        the desired class of the return type
     * @param defaultValue the value which is returned if the wrapped value is not assignable to the given class.
     * @param <V>          the expected type of the wrapped value
     * @return the wrapped value if the given <tt>clazz</tt> is assignable from wrapped values class
     * or the <tt>defaultValue</tt> otherwise
     */
    @SuppressWarnings("unchecked")
    public <V> V get(Class<V> clazz, V defaultValue) {
        Object result = get();
        if (result == null || !clazz.isAssignableFrom(result.getClass())) {
            return defaultValue;
        }
        return (V) result;
    }

    /**
     * Returns the data converted to a string, or <tt>null</tt> if the wrapped value is null
     * <p>
     * The conversion method used is {@link NLS#toMachineString(Object)}
     *
     * @return a string representation of the wrapped object or <tt>null</tt> if the wrapped value is <tt>null</tt>
     */
    @Nullable
    public String getString() {
        return isNull() ? null : NLS.toMachineString(data);
    }

    /**
     * Returns the wrapped data converted to a string or <tt>defaultValue</tt> if the wrapped value is <tt>null</tt>
     * <p>
     * The conversion method used is {@link NLS#toMachineString(Object)}
     *
     * @param defaultValue the value to use if the wrapped object was <tt>null</tt>
     * @return a string representation of the wrapped object
     * or <tt>defaultValue</tt> if the wrapped value is <tt>null</tt>
     */
    @Nonnull
    public String asString(@Nonnull String defaultValue) {
        return isNull() ? defaultValue : NLS.toMachineString(data);
    }

    /**
     * Returns the wrapped data converted to a string or <tt>""</tt> if the wrapped value is <tt>null</tt>
     * <p>
     * The conversion method used is {@link NLS#toMachineString(Object)}
     *
     * @return a string representation of the wrapped object or <tt>""</tt> if the wrapped value is <tt>null</tt>
     */
    @Nonnull
    public String asString() {
        return NLS.toMachineString(data);
    }

    @Override
    public String toString() {
        return asString();
    }

    /**
     * Returns the wrapped data converted to a string like {@link #asString()}
     * while "smart rounding" ({@link NLS#smartRound(double)} <tt>Double</tt> and <tt>BigDecimal</tt> values.
     * <p>
     * This method behaves just like <tt>asString</tt>, except for <tt>Double</tt> and <tt>BigDecimal</tt> values
     * where the output is "smart rounded". Therefore, 12.34 will be formatted as {@code 12.34} but 1.000 will
     * be formatted as {@code 1}
     *
     * @return a string representation of the wrapped object as generated by <tt>asString</tt>
     * except for <tt>Double</tt> or <tt>BigDecimal</tt> values, which are "smart rounded".
     * @see NLS#smartRound(double)
     */
    @Nonnull
    public String asSmartRoundedString() {
        if (data == null) {
            return "";
        }
        if (data instanceof Double) {
            return NLS.smartRound((Double) data);
        }
        if (data instanceof BigDecimal) {
            return NLS.smartRound(((BigDecimal) data).doubleValue());
        }
        return asString();
    }

    /**
     * Converts the wrapped value to a <tt>boolean</tt> or returns the given <tt>defaultValue</tt>
     * if no conversion is possible.
     * <p>
     * To convert a value, {@link Boolean#parseBoolean(String)} is used, where {@code toString} is called on all
     * non-string objects.
     *
     * @param defaultValue the value to be used if the wrapped value cannot be converted to a boolean.
     * @return <tt>true</tt> if the wrapped value is <tt>true</tt>
     * or if the string representation of it is {@code "true"}. Returns <tt>false</tt> otherwise,
     * especially if the wrapped value is <tt>null</tt>
     */
    public boolean asBoolean(boolean defaultValue) {
        if (isNull() || Strings.isEmpty(data)) {
            return defaultValue;
        }
        if (data instanceof Boolean) {
            return (Boolean) data;
        }

        // fast-track for common cases without the need to involve NLS framework
        if ("true".equalsIgnoreCase(String.valueOf(data))) {
            return true;
        }
        if ("false".equalsIgnoreCase(String.valueOf(data))) {
            return false;
        }

        return NLS.parseUserString(Boolean.class, String.valueOf(data).trim());
    }

    /**
     * Boilerplate method for {@code asBoolean(false)}
     *
     * @return <tt>true</tt> if the wrapped value is <tt>true</tt>
     * or if the string representation of it is {@code "true"}. Returns <tt>false</tt> otherwise,
     * especially if the wrapped value is <tt>null</tt>
     */
    public boolean asBoolean() {
        return asBoolean(false);
    }

    /**
     * Returns the int value for the wrapped value or <tt>defaultValue</tt> if the wrapped value isn't an integer and
     * cannot be converted to one.
     * <p>
     * If the wrapped value is an <tt>Integer</tt> or <tt>BigDecimal</tt>, it is either directly returned or converted
     * by calling {@link java.math.BigDecimal#longValue()}.
     * <p>
     * Otherwise {@link Integer#parseInt(String)} is called on the string representation of the wrapped value. If
     * parsing fails, or if the wrapped value was <tt>null</tt>, the <tt>defaultValue</tt> will be returned.
     *
     * @param defaultValue the value to be used, if no conversion to <tt>int</tt> is possible.
     * @return the wrapped value casted or converted to <tt>int</tt> or <tt>defaultValue</tt>
     * if no conversion is possible.
     */
    public int asInt(int defaultValue) {
        try {
            if (isNull()) {
                return defaultValue;
            }
            if (data instanceof Integer) {
                return (Integer) data;
            }
            if (data instanceof BigDecimal) {
                return (int) ((BigDecimal) data).longValue();
            }

            return Integer.parseInt(String.valueOf(data).trim());
        } catch (NumberFormatException e) {
            Exceptions.ignore(e);
            return defaultValue;
        }
    }

    /**
     * Returns the int value for the wrapped value or <tt>null</tt> if the wrapped value isn't an integer and
     * cannot be converted to one.
     * <p>
     * If the wrapped value is an <tt>Integer</tt> or <tt>BigDecimal</tt>, it is either directly returned or converted
     * by calling {@link java.math.BigDecimal#longValue()}.
     * <p>
     * Otherwise {@link Integer#parseInt(String)} is called on the string representation of the wrapped value. If
     * parsing fails, or if the wrapped value was <tt>null</tt>, <tt>null</tt> will be returned.
     *
     * @return the wrapped value casted or converted to <tt>Integer</tt> or <tt>null</tt>
     * if no conversion is possible.
     */
    @Nullable
    public Integer getInteger() {
        try {
            if (isNull()) {
                return null;
            }
            if (data instanceof Integer) {
                return (Integer) data;
            }
            if (data instanceof BigDecimal) {
                return (int) ((BigDecimal) data).longValue();
            }
            return Integer.parseInt(String.valueOf(data).trim());
        } catch (NumberFormatException e) {
            Exceptions.ignore(e);
            return null;
        }
    }

    /**
     * Returns the long value for the wrapped value or <tt>defaultValue</tt> if the wrapped value isn't a long and
     * cannot be converted to one.
     * <p>
     * If the wrapped value is a <tt>Long</tt>, <tt>Integer</tt> or <tt>BigDecimal</tt>,
     * it is either directly returned or converted by calling {@link java.math.BigDecimal#longValue()}.
     * <p>
     * Otherwise {@link Long#parseLong(String)} is called on the string representation of the wrapped value. If
     * parsing fails, or if the wrapped value was <tt>null</tt>, the <tt>defaultValue</tt> will be returned.
     *
     * @param defaultValue the value to be used, if no conversion to <tt>long</tt> is possible.
     * @return the wrapped value casted or converted to <tt>long</tt> or <tt>defaultValue</tt>
     * if no conversion is possible.
     */
    public long asLong(long defaultValue) {
        try {
            if (isNull()) {
                return defaultValue;
            }
            if (data instanceof Long) {
                return (Long) data;
            }
            if (data instanceof Integer) {
                return (Integer) data;
            }
            if (data instanceof BigDecimal) {
                return ((BigDecimal) data).longValue();
            }
            return Long.parseLong(String.valueOf(data).trim());
        } catch (NumberFormatException e) {
            Exceptions.ignore(e);
            return defaultValue;
        }
    }

    /**
     * Returns the long value for the wrapped value or <tt>null</tt> if the wrapped value isn't a long and
     * cannot be converted to one.
     * <p>
     * If the wrapped value is a <tt>Long</tt>, <tt>Integer</tt> or <tt>BigDecimal</tt>, it is either directly
     * returned or by calling {@link java.math.BigDecimal#longValue()}.
     * <p>
     * Otherwise {@link Long#parseLong(String)} is called on the string representation of the wrapped value. If
     * parsing fails, or if the wrapped value was <tt>null</tt>, <tt>null</tt> will be returned.
     *
     * @return the wrapped value casted or converted to <tt>Long</tt> or <tt>null</tt>
     * if no conversion is possible.
     */
    @Nullable
    public Long getLong() {
        try {
            if (isNull()) {
                return null;
            }
            if (data instanceof Long) {
                return (Long) data;
            }
            return Long.parseLong(String.valueOf(data).trim());
        } catch (NumberFormatException e) {
            Exceptions.ignore(e);
            return null;
        }
    }

    /**
     * Returns the double value for the wrapped value or <tt>defaultValue</tt> if the wrapped value isn't a double and
     * cannot be converted to one.
     * <p>
     * If the wrapped value is a <tt>Double</tt>, <tt>Long</tt>, <tt>Integer</tt> or <tt>BigDecimal</tt>,
     * it is either directly returned or converted by calling {@link java.math.BigDecimal#doubleValue()}.
     * <p>
     * Otherwise {@link Double#parseDouble(String)} is called on the string representation of the wrapped value. If
     * parsing fails, or if the wrapped value was <tt>null</tt>, the <tt>defaultValue</tt> will be returned.
     *
     * @param defaultValue the value to be used, if no conversion to <tt>double</tt> is possible.
     * @return the wrapped value casted or converted to <tt>double</tt> or <tt>defaultValue</tt>
     * if no conversion is possible.
     */
    public double asDouble(double defaultValue) {
        try {
            if (isNull()) {
                return defaultValue;
            }
            if (data instanceof Double) {
                return (Double) data;
            }
            if (data instanceof Long) {
                return (Long) data;
            }
            if (data instanceof Integer) {
                return (Integer) data;
            }
            if (data instanceof BigDecimal) {
                return ((BigDecimal) data).doubleValue();
            }
            return Double.parseDouble(String.valueOf(data).trim());
        } catch (NumberFormatException e) {
            Exceptions.ignore(e);
            return defaultValue;
        }
    }

    /**
     * Returns the wrapped value as {@link java.time.LocalDate} or <tt>defaultValue</tt> if the wrapped value
     * cannot be converted.
     * <p>
     * If the wrapped value is an <tt>Instant</tt>, <tt>LocalDateTime</tt>, <tt>ZonedDateTime</tt>,
     * <tt>Date</tt>, <tt>Calendar</tt>, <tt>java.sql.Date</tt>, <tt>Timestamp</tt> or <tt>long</tt>,
     * it is converted to a {@link java.time.LocalDate}.
     *
     * @param defaultValue the value to be used, if no conversion is possible
     * @return the wrapped value casted or converted to <tt>LocalDate</tt> or <tt>defaultValue</tt>
     * if no conversion is possible.
     */
    public LocalDate asLocalDate(LocalDate defaultValue) {
        if (data == null) {
            return defaultValue;
        }
        if (is(Instant.class)) {
            return LocalDate.from((Instant) data);
        }
        if (is(LocalDate.class)) {
            return (LocalDate) data;
        }
        if (is(LocalDateTime.class)) {
            return ((LocalDateTime) data).toLocalDate();
        }
        if (is(ZonedDateTime.class)) {
            return ((ZonedDateTime) data).withZoneSameInstant(ZoneId.systemDefault()).toLocalDate();
        }
        if (is(Date.class)) {
            return Instant.ofEpochMilli(((Date) data).getTime()).atZone(ZoneId.systemDefault()).toLocalDate();
        }
        if (is(Calendar.class)) {
            return Instant.ofEpochMilli(((Calendar) data).getTimeInMillis())
                          .atZone(ZoneId.systemDefault())
                          .toLocalDate();
        }
        if (is(java.sql.Date.class)) {
            return Instant.ofEpochMilli(((java.sql.Date) data).getTime()).atZone(ZoneId.systemDefault()).toLocalDate();
        }
        if (is(Timestamp.class)) {
            return Instant.ofEpochMilli(((java.sql.Timestamp) data).getTime())
                          .atZone(ZoneId.systemDefault())
                          .toLocalDate();
        }
        if (is(long.class) || is(Long.class)) {
            return Instant.ofEpochMilli((long) data).atZone(ZoneId.systemDefault()).toLocalDate();
        }

        return defaultValue;
    }

    /**
     * Returns the wrapped value as {@link java.time.LocalDateTime} or <tt>defaultValue</tt> if the wrapped value
     * cannot be converted.
     * <p>
     * If the wrapped value is an <tt>Instant</tt>, <tt>LocalDateTime</tt>, <tt>ZonedDateTime</tt>,
     * <tt>Date</tt>, <tt>Calendar</tt>, <tt>java.sql.Date</tt>, <tt>Timestamp</tt> or <tt>long</tt>,
     * it is converted to a {@link java.time.LocalDateTime}.
     *
     * @param defaultValue the value to be used, if no conversion is possible
     * @return the wrapped value casted or converted to <tt>LocalDateTime</tt> or <tt>defaultValue</tt>
     * if no conversion is possible.
     */
    public LocalDateTime asLocalDateTime(LocalDateTime defaultValue) {
        if (data == null) {
            return defaultValue;
        }
        if (is(Instant.class)) {
            return LocalDateTime.from((Instant) data);
        }
        if (is(LocalDateTime.class)) {
            return (LocalDateTime) data;
        }
        if (is(LocalTime.class)) {
            return ((LocalTime) data).atDate(LocalDate.now());
        }
        if (is(ZonedDateTime.class)) {
            return ((ZonedDateTime) data).withZoneSameInstant(ZoneId.systemDefault()).toLocalDateTime();
        }
        if (is(Date.class)) {
            return LocalDateTime.ofInstant(Instant.ofEpochMilli(((Date) data).getTime()), ZoneId.systemDefault());
        }
        if (is(Calendar.class)) {
            return LocalDateTime.ofInstant(Instant.ofEpochMilli(((Calendar) data).getTimeInMillis()),
                                           ZoneId.systemDefault());
        }
        if (is(java.sql.Date.class)) {
            return LocalDateTime.ofInstant(Instant.ofEpochMilli(((java.sql.Date) data).getTime()),
                                           ZoneId.systemDefault());
        }
        if (is(Timestamp.class)) {
            return LocalDateTime.ofInstant(Instant.ofEpochMilli(((java.sql.Timestamp) data).getTime()),
                                           ZoneId.systemDefault());
        }
        if (is(long.class) || is(Long.class)) {
            return LocalDateTime.ofInstant(Instant.ofEpochMilli((long) data), ZoneId.systemDefault());
        }

        return defaultValue;
    }

    /**
     * Returns the wrapped value as {@link java.time.LocalTime} or <tt>defaultValue</tt> if the wrapped value
     * cannot be converted.
     * <p>
     * If the wrapped value is an <tt>Instant</tt>, <tt>LocalDateTime</tt>, <tt>ZonedDateTime</tt>,
     * <tt>Date</tt>, <tt>Calendar</tt>, <tt>java.sql.Date</tt>, <tt>Timestamp</tt> or <tt>long</tt>,
     * it is converted to a {@link java.time.LocalTime}.
     *
     * @param defaultValue the value to be used, if no conversion is possible
     * @return the wrapped value casted or converted to <tt>LocalTime</tt> or <tt>defaultValue</tt>
     * if no conversion is possible.
     */
    public LocalTime asLocalTime(LocalTime defaultValue) {
        if (data == null) {
            return defaultValue;
        }
        if (is(Instant.class)) {
            return LocalTime.from((Instant) data);
        }
        if (is(LocalDateTime.class)) {
            return ((LocalDateTime) data).toLocalTime();
        }
        if (is(LocalTime.class)) {
            return (LocalTime) data;
        }
        if (is(ZonedDateTime.class)) {
            return ((ZonedDateTime) data).withZoneSameInstant(ZoneId.systemDefault()).toLocalTime();
        }
        if (is(Date.class)) {
            return LocalDateTime.from(Instant.ofEpochMilli(((Date) data).getTime())).toLocalTime();
        }
        if (is(Calendar.class)) {
            return LocalDateTime.from(Instant.ofEpochMilli(((Calendar) data).getTimeInMillis())).toLocalTime();
        }
        if (is(java.sql.Date.class)) {
            return LocalDateTime.from(Instant.ofEpochMilli(((java.sql.Date) data).getTime())).toLocalTime();
        }
        if (is(Timestamp.class)) {
            return LocalDateTime.from(Instant.ofEpochMilli(((java.sql.Timestamp) data).getTime())).toLocalTime();
        }
        if (is(long.class) || is(Long.class)) {
            return LocalDateTime.from(Instant.ofEpochMilli((long) data)).toLocalTime();
        }

        return defaultValue;
    }

    /**
     * Returns the wrapped value as {@link java.time.ZonedDateTime} or <tt>defaultValue</tt> if the wrapped value
     * cannot be converted.
     * <p>
     * If the wrapped value is an <tt>Instant</tt>, <tt>LocalDateTime</tt>, <tt>ZonedDateTime</tt>,
     * <tt>Date</tt>, <tt>Calendar</tt>, <tt>java.sql.Date</tt>, <tt>Timestamp</tt> or <tt>long</tt>,
     * it is converted to a {@link java.time.ZonedDateTime}.
     *
     * @param defaultValue the value to be used, if no conversion is possible
     * @return the wrapped value casted or converted to <tt>ZonedDateTime</tt> or <tt>defaultValue</tt>
     * if no conversion is possible.
     */
    public ZonedDateTime asZonedDateTime(ZonedDateTime defaultValue) {
        if (data == null) {
            return defaultValue;
        }
        if (is(Instant.class)) {
            return ZonedDateTime.from((Instant) data);
        }
        if (is(LocalDate.class)) {
            return ((LocalDate) data).atStartOfDay(ZoneId.systemDefault());
        }
        if (is(LocalDateTime.class)) {
            return ((LocalDateTime) data).atZone(ZoneId.systemDefault());
        }
        if (is(LocalTime.class)) {
            return ((LocalTime) data).atDate(LocalDate.now()).atZone(ZoneId.systemDefault());
        }
        if (is(ZonedDateTime.class)) {
            return (ZonedDateTime) data;
        }
        if (is(Date.class)) {
            return ZonedDateTime.from(Instant.ofEpochMilli(((Date) data).getTime()));
        }
        if (is(Calendar.class)) {
            return ZonedDateTime.from(Instant.ofEpochMilli(((Calendar) data).getTimeInMillis()));
        }
        if (is(java.sql.Date.class)) {
            return ZonedDateTime.from(Instant.ofEpochMilli(((java.sql.Date) data).getTime()));
        }
        if (is(Timestamp.class)) {
            return ZonedDateTime.from(Instant.ofEpochMilli(((java.sql.Timestamp) data).getTime()));
        }
        return defaultValue;
    }

    /**
     * Returns the wrapped value as {@link java.time.Instant} or <tt>defaultValue</tt> if the wrapped value
     * cannot be converted.
     * <p>
     * If the wrapped value is an <tt>Instant</tt>, <tt>LocalDateTime</tt>, <tt>ZonedDateTime</tt>,
     * <tt>Date</tt>, <tt>Calendar</tt>, <tt>java.sql.Date</tt>, <tt>Timestamp</tt> or <tt>long</tt>,
     * it is converted to an {@link java.time.Instant}.
     *
     * @param defaultValue the value to be used, if no conversion is possible
     * @return the wrapped value casted or converted to <tt>Instant</tt> or <tt>defaultValue</tt>
     * if no conversion is possible.
     */
    public Instant asInstant(Instant defaultValue) {
        if (data == null) {
            return defaultValue;
        }
        if (is(Instant.class)) {
            return (Instant) data;
        }
        if (is(LocalDate.class)) {
            return ((LocalDate) data).atStartOfDay(ZoneId.systemDefault()).toInstant();
        }
        if (is(LocalDateTime.class)) {
            return ((LocalDateTime) data).atZone(ZoneId.systemDefault()).toInstant();
        }
        if (is(LocalTime.class)) {
            return ((LocalTime) data).atDate(LocalDate.now()).atZone(ZoneId.systemDefault()).toInstant();
        }
        if (is(ZonedDateTime.class)) {
            return ((ZonedDateTime) data).toInstant();
        }
        if (is(Date.class)) {
            return Instant.ofEpochMilli(((Date) data).getTime());
        }
        if (is(Calendar.class)) {
            return Instant.ofEpochMilli(((Calendar) data).getTimeInMillis());
        }
        if (is(java.sql.Date.class)) {
            return Instant.ofEpochMilli(((java.sql.Date) data).getTime());
        }
        if (is(Timestamp.class)) {
            return Instant.ofEpochMilli(((java.sql.Timestamp) data).getTime());
        }
        return defaultValue;
    }

    /**
     * Converts the wrapped number into an {@link java.time.Instant} by assuming the number represents a
     * "unix timestamp" in seconds.
     *
     * @param defaultValue used if an invalid or non numeric value was found
     * @return the <tt>Instant</tt> as determined by the wrapped timestamp value or <tt>defaultValue</tt> if no
     * conversion was possible
     */
    public Instant asInstantOfEpochSeconds(Instant defaultValue) {
        long epochSeconds = asLong(-1);
        if (epochSeconds < 0) {
            return defaultValue;
        }
        return Instant.ofEpochSecond(epochSeconds);
    }

    /**
     * Converts the wrapped number into an {@link java.time.Instant} by assuming the number represents a
     * "unix timestamp" in milliseconds.
     *
     * @param defaultValue used if an invalid or non numeric value was found
     * @return the <tt>Instant</tt> as determined by the wrapped timestamp value or <tt>defaultValue</tt> if no
     * conversion was possible
     */
    public Instant asInstantOfEpochMillis(Instant defaultValue) {
        long epochSeconds = asLong(-1);
        if (epochSeconds < 0) {
            return defaultValue;
        }
        return Instant.ofEpochMilli(epochSeconds);
    }

    /**
     * Converts the wrapped number into  {@link java.time.LocalDateTime} by assuming the number represents a
     * "unix timestamp" in milliseconds.
     *
     * @param defaultValue used if an invalid or non numeric value was found
     * @return the <tt>LocalDateTime</tt> as determined by the wrapped timestamp value or <tt>defaultValue</tt> if no
     * conversion was possible
     */
    public LocalDateTime asLocalDateTimeOfEpochMillis(LocalDateTime defaultValue) {
        Instant temporal = asInstantOfEpochMillis(null);
        if (temporal == null) {
            return defaultValue;
        }
        return LocalDateTime.ofInstant(temporal, ZoneId.systemDefault());
    }

    /**
     * Converts the wrapped number into  {@link java.time.LocalDateTime} by assuming the number represents a
     * "unix timestamp" in seconds.
     *
     * @param defaultValue used if an invalid or non numeric value was found
     * @return the <tt>LocalDateTime</tt> as determined by the wrapped timestamp value or <tt>defaultValue</tt> if no
     * conversion was possible
     */
    public LocalDateTime asLocalDateTimeOfEpochSeconds(LocalDateTime defaultValue) {
        Instant temporal = asInstantOfEpochSeconds(null);
        if (temporal == null) {
            return defaultValue;
        }
        return LocalDateTime.ofInstant(temporal, ZoneId.systemDefault());
    }

    /**
     * Returns the <tt>BigDecimal</tt> value for the wrapped value or <tt>defaultValue</tt> if the wrapped value
     * isn't a BigDecimal and cannot be converted to one.
     * <p>
     * If the wrapped value is a <tt>BigDecimal</tt>, <tt>Double</tt>, <tt>Long</tt> or <tt>Integer</tt>,
     * it is either directly returned or converted by calling <tt>java.math.BigDecimal#valueOf</tt>.
     * <p>
     * Otherwise {@link BigDecimal#BigDecimal(String, java.math.MathContext)} is called on the string representation
     * of the wrapped value (with "," replaced to ".") and <tt>MathContext.UNLIMITED</tt>. If parsing fails, or if
     * the wrapped value was <tt>null</tt>, the <tt>defaultValue</tt> will be returned.
     *
     * @param defaultValue the value to be used, if no conversion to <tt>BigDecimal</tt> is possible.
     * @return the wrapped value casted or converted to <tt>BigDecimal</tt> or <tt>defaultValue</tt>
     * if no conversion is possible.
     */
    public BigDecimal getBigDecimal(BigDecimal defaultValue) {
        BigDecimal result = getBigDecimal();
        if (result == null) {
            return defaultValue;
        }
        return result;
    }

    /**
     * Returns the <tt>BigDecimal</tt> value for the wrapped value or <tt>null</tt> if the wrapped value
     * isn't a BigDecimal and cannot be converted to one.
     * <p>
     * If the wrapped value is a <tt>BigDecimal</tt>, <tt>Double</tt>, <tt>Long</tt> or <tt>Integer</tt>,
     * it is either directly returned or converted by calling <tt>java.math.BigDecimal#valueOf</tt>.
     * <p>
     * Otherwise {@link BigDecimal#BigDecimal(String, java.math.MathContext)} is called on the string representation
     * of the wrapped value (with "," replaced to ".") and <tt>MathContext.UNLIMITED</tt>. If parsing fails, or if
     * the wrapped value was <tt>null</tt>, the <tt>null</tt> will be returned.
     *
     * @return the wrapped value casted or converted to <tt>BigDecimal</tt> or <tt>null</tt>
     * if no conversion is possible.
     */
    @Nullable
    public BigDecimal getBigDecimal() {
        try {
            if (isNull()) {
                return null;
            }
            if (data instanceof BigDecimal) {
                return (BigDecimal) data;
            }
            if (data instanceof Amount) {
                return ((Amount) data).getAmount();
            }
            if (data instanceof Double) {
                return BigDecimal.valueOf((Double) data);
            }
            if (data instanceof Long) {
                return BigDecimal.valueOf((Long) data);
            }
            if (data instanceof Integer) {
                return BigDecimal.valueOf((Integer) data);
            }
            return new BigDecimal(asString().replace(',', '.').trim(), MathContext.UNLIMITED);
        } catch (NumberFormatException e) {
            Exceptions.ignore(e);
            return null;
        }
    }

    /**
     * Returns the <tt>Amount</tt> for the wrapped value.
     * <p>
     * If the wrapped value can be converted to a BigDecimal ({@link #getBigDecimal(java.math.BigDecimal)},
     * an <tt>Amount</tt> for the result is returned. Otherwise an empty <tt>Amount</tt> is returned.
     *
     * @return the wrapped value converted to <tt>Amount</tt>. The result might be an empty amount, if the wrapped
     * value is <tt>null</tt> or if no conversion was possible.
     * @see #getBigDecimal(java.math.BigDecimal)
     */
    public Amount getAmount() {
        if (data instanceof Amount) {
            return (Amount) data;
        }
        return Amount.of(getBigDecimal());
    }

    /**
     * Converts the wrapped value to an enum constant of the given <tt>clazz</tt>.
     *
     * @param clazz the type of the enum to use
     * @param <E>   the type of the enum
     * @return an enum constant of the given <tt>clazz</tt> with the same name as the wrapped value
     * or <tt>null</tt> if no matching constant was found
     */
    @SuppressWarnings("unchecked")
    @Nullable
    public <E extends Enum<E>> E asEnum(Class<E> clazz) {
        if (data == null) {
            return null;
        }
        if (clazz.isAssignableFrom(data.getClass())) {
            return (E) data;
        }
        try {
            return Enum.valueOf(clazz, String.valueOf(data).trim());
        } catch (Exception e) {
            Exceptions.ignore(e);
            return null;
        }
    }

    /**
     * Converts the wrapped value to an enum constant of the given <tt>clazz</tt>.
     *
     * @param clazz the enum to convert to
     * @param <E>   to generic type of the enum
     * @return the enum constant wrapped as optional or an empty optional if no conversion was possible.
     */
    @Nonnull
    public <E extends Enum<E>> Optional<E> getEnum(Class<E> clazz) {
        return Optional.ofNullable(asEnum(clazz));
    }

    /**
     * Checks if the string representation of the wrapped value starts with the given string.
     *
     * @param value the substring with which the string representation must start
     * @return <tt>true</tt> if the string representation starts with <tt>value</tt>, <tt>false</tt> otherwise.
     * If the current value is empty, it is treated as ""
     */
    public boolean startsWith(@Nonnull String value) {
        return asString().startsWith(value);
    }

    /**
     * Checks if the string representation of the wrapped value ends with the given string.
     *
     * @param value the substring with which the string representation must end
     * @return <tt>true</tt> if the string representation ends with <tt>value</tt>, <tt>false</tt> otherwise.
     * If the current value is empty, it is treated as ""
     */
    public boolean endsWith(@Nonnull String value) {
        return asString().endsWith(value);
    }

    /**
     * Returns a trimmed version of the string representation of the wrapped value.
     * <p>
     * The conversion method used is {@link #asString()}, therefore an empty value will yield {@code ""}.
     *
     * @return a string representing the wrapped value without leading or trailing spaces.
     */
    @Nonnull
    public String trim() {
        return asString().trim();
    }

    /**
     * Returns the first N (<tt>length</tt>) characters of the string representation of the wrapped value.
     * <p>
     * If the wrapped value is <tt>null</tt>, {@code ""} will be returned. If the string representation is
     * shorter than <tt>length</tt>, the whole string is returned.
     * <p>
     * If <tt>length</tt> is negative, the string representation <b>without</b> the first N (<tt>length</tt>)
     * characters is returned. If the string representation is too short, {@code ""} is returned.
     *
     * @param length the number of characters to return or to omit (if <tt>length</tt> is negative)
     * @return the first N characters (or less if the string representation of the wrapped value is shorter)
     * or the string representation without the first N characters (or "" if the representation is too short)
     * if <tt>length is negative</tt>. Returns {@code ""} if the wrapped value is <tt>null</tt>
     */
    @Nonnull
    public String left(int length) {
        if (isNull()) {
            return "";
        }
        String value = asString();
        if (length < 0) {
            length = length * -1;
            if (value.length() < length) {
                return "";
            }
            return value.substring(length);
        } else {
            if (value.length() < length) {
                return value;
            }
            return value.substring(0, length);
        }
    }

    /**
     * Returns the last N (<tt>length</tt>) characters of the string representation of the wrapped value.
     * <p>
     * If the wrapped value is <tt>null</tt>, {@code ""} will be returned. If the string representation is
     * shorter than <tt>length</tt>, the whole string is returned.
     * <p>
     * If <tt>length</tt> is negative, the string representation <b>without</b> the last N (<tt>length</tt>)
     * characters is returned. If the string representation is too short, {@code ""} is returned.
     *
     * @param length the number of characters to return or to omit (if <tt>length</tt> is negative)
     * @return the last N characters (or less if the string representation of the wrapped value is shorter)
     * or the string representation without the last N characters (or "" if the representation is too short)
     * if <tt>length is negative</tt>. Returns {@code ""} if the wrapped value is <tt>null</tt>
     */
    @Nonnull
    public String right(int length) {
        if (isNull()) {
            return "";
        }
        String value = asString();
        if (length < 0) {
            length = length * -1;
            if (value.length() < length) {
                return value;
            }
            return value.substring(0, value.length() - length);
        } else {
            if (value.length() < length) {
                return value;
            }
            return value.substring(value.length() - length);
        }
    }

    /**
     * Returns the substring of the internal value starting right after the last occurrence of the given separator.
     * <p>
     * If the separator is not found in the string, or if the internal value is empty, "" is returned.
     * <p>
     * An example would be:
     * <pre>
     *         {@code Value.of("test.tmp.pdf").afterLast("."); // returns "pdf"}
     * </pre>
     *
     * @param separator the separator string to search for
     * @return the substring right after the last occurrence of the given separator. This will not include the
     * separator itself.
     */
    @Nonnull
    public String afterLast(@Nonnull String separator) {
        if (!isEmptyString()) {
            int idx = asString().lastIndexOf(separator);
            if (idx > -1) {
                return left(idx * -1 - 1);
            }
        }
        return "";
    }

    /**
     * Returns the substring of the internal value containing everything up to the last occurrence of the given
     * separator.
     * <p>
     * If the separator is not found in the string, or if the internal value is empty, "" is returned.
     * <p>
     * An example would be:
     * <pre>
     *         {@code Value.of("test.tmp.pdf").beforeLast("."); // returns "test.tmp"}
     * </pre>
     *
     * @param separator the separator string to search for
     * @return the substring up to the last occurrence of the given separator. This will not include the separator
     * itself.
     */
    @Nonnull
    public String beforeLast(@Nonnull String separator) {
        if (!isEmptyString()) {
            int idx = asString().lastIndexOf(separator);
            if (idx > -1) {
                return left(idx);
            }
        }
        return "";
    }

    /**
     * Returns the substring of the internal value starting right after the first occurrence of the given separator.
     * <p>
     * If the separator is not found in the string, or if the internal value is empty, "" is returned.
     * <p>
     * An example would be:
     * <pre>
     *         {@code Value.of("test.tmp.pdf").afterFirst("."); // returns "tmp.pdf"}
     * </pre>
     *
     * @param separator the separator string to search for
     * @return the substring right after the first occurrence of the given separator. This will not include the
     * separator itself.
     */
    @Nonnull
    public String afterFirst(@Nonnull String separator) {
        if (!isEmptyString()) {
            int idx = asString().indexOf(separator);
            if (idx > -1) {
                return left(idx * -1 - 1);
            }
        }
        return "";
    }

    /**
     * Returns the substring of the internal value containing everything up to the first occurrence of the given
     * separator.
     * <p>
     * If the separator is not found in the string, or if the internal value is empty, "" is returned.
     * <p>
     * An example would be:
     * <pre>
     *         {@code Value.of("test.tmp.pdf").beforeFirst("."); // returns "test"}
     * </pre>
     *
     * @param separator the separator string to search for
     * @return the substring up to the first occurrence of the given separator. This will not include the separator
     * itself.
     */
    @Nonnull
    public String beforeFirst(@Nonnull String separator) {
        if (!isEmptyString()) {
            int idx = asString().indexOf(separator);
            if (idx > -1) {
                return left(idx);
            }
        }
        return "";
    }

    /**
     * Returns a substring of the string representation of the wrapped value.
     * <p>
     * Returns the substring starting at <tt>startIndex</tt> and ending at <tt>endIndex</tt>. If the given
     * end index is greater than the string length, the complete substring from <tt>startIndex</tt> to the end of
     * the string is returned. If the <tt>startIndex</tt> is greater than the string length, {@code ""} is
     * returned.
     *
     * @param startIndex the index of the first character to be included in the sub string
     * @param endIndex   the index of the last character to be included in the sub string
     * @return a substring like {@link String#substring(int, int)} or {@code ""} if the wrapped value
     */
    @Nonnull
    public String substring(int startIndex, int endIndex) {
        if (isNull()) {
            return "";
        }
        String value = asString();
        if (startIndex > value.length()) {
            return "";
        }
        return value.substring(startIndex, Math.min(value.length(), endIndex));
    }

    /**
     * Returns the length of the string representation of the wrapped value.
     *
     * @return the length of the string representation of the wrapped value or 0, if the wrapped value is <tt>null</tt>
     */
    public int length() {
        if (isNull()) {
            return 0;
        }
        return asString().length();
    }

    /**
     * Returns an uppercase version of the string representation of the wrapped value.
     *
     * @return an uppercase version of the string representation of the wrapped value or {@code ""} if the
     * wrapped value is <tt>null</tt>
     */
    @Nonnull
    public String toUpperCase() {
        if (isNull()) {
            return "";
        }
        return asString().toUpperCase();
    }

    /**
     * Returns an lowercase version of the string representation of the wrapped value.
     *
     * @return an lowercase version of the string representation of the wrapped value or {@code ""} if the
     * wrapped value is <tt>null</tt>
     */
    @Nonnull
    public String toLowerCase() {
        if (isNull()) {
            return "";
        }
        return asString().toLowerCase();
    }

    /**
     * Checks if the value implements one of the given classes.
     *
     * @param classes the classes to check against
     * @return <tt>true</tt> if the wrapped value is assignable to one of the given <tt>classes</tt>
     */
    public boolean is(Class<?>... classes) {
        if (data == null) {
            return false;
        }
        for (Class<?> clazz : classes) {
            if (clazz.isAssignableFrom(data.getClass())) {
                return true;
            }
        }

        return false;
    }

    /**
     * Replaces the given <tt>pattern</tt> with the given replacement in the string representation
     * of the wrapped object
     *
     * @param pattern     the pattern to replace
     * @param replacement the replacement to be used for <tt>pattern</tt>
     * @return a <tt>Value</tt> where all occurrences of pattern in the string <tt>representation</tt> of the
     * wrapped value are replaced by <tt>replacement</tt>. If the wrapped value is null, <tt>this</tt>
     * is returned.
     */
    @Nonnull
    public Value replace(String pattern, String replacement) {
        if (data != null) {
            return Value.of(data.toString().replace(pattern, replacement));
        }
        return this;
    }

    /**
     * Replaces the given regular expression <tt>pattern</tt> with the given replacement in the string representation
     * of the wrapped object
     *
     * @param pattern     the regular expression to replace
     * @param replacement the replacement to be used for <tt>pattern</tt>
     * @return a <tt>Value</tt> where all occurences of pattern in the string <tt>representation</tt> of the
     * wrapped value are replaced by <tt>replacement</tt>. If the wrapped value is null, <tt>this</tt>
     * is returned.
     */
    @Nonnull
    public Value regExReplace(String pattern, String replacement) {
        if (data != null) {
            data = data.toString().replaceAll(pattern, replacement);
        }
        return this;
    }

    @Override
    public boolean equals(Object other) {
        // Compare for identity
        if (this == other) {
            return true;
        }
        // Unwrap values
        if (other instanceof Value) {
            other = ((Value) other).data;
        }
        // Compare for object identity
        if (data == other) {
            return true;
        }
        // Compare with null
        if (data == null) {
            return other == null;
        }
        // Call equals against wrapped data
        return data.equals(other);
    }

    /**
     * Determines if the wrapped value is equal to one of the given objects.
     * <p>
     * Instead of using {@code if (!value.in(...)) {}} consider {@link #notIn(Object...)}.
     *
     * @param objects the set of objects to check against
     * @return <tt>true</tt> if the wrapped data is contained in the given objects array, <tt>false</tt> otherwise
     */
    public boolean in(Object... objects) {
        for (Object obj : objects) {
            if (obj == null) {
                if (data == null) {
                    return true;
                }
            } else if (obj == data || obj.equals(data)) {
                return true;
            }
        }

        return false;
    }

    /**
     * Determines if the wrapped value isn't equal to any of the given objects.
     * <p>
     * This is the inverse of {@link #in(Object...)}
     *
     * @param objects the set of objects to check against
     * @return <tt>true</tt> if the wrapped data isn't contained in the given objects array, <tt>false</tt> otherwise
     */
    public boolean notIn(Object... objects) {
        return !in(objects);
    }

    /**
     * Determines if the string representation of the wrapped value is equal to the string representation of the given
     * object.
     * <p>In this case equality does not take differences of upper and lower case characters into account. Therefore
     * this is boilerplate for {@code asString().equalsIgnoreCase(otherString.toString())}
     * (With proper <tt>null</tt> checks.)
     *
     * @param otherString the input to compare against
     * @return <tt>true</tt> if the string representation of the wrapped object is equal to the string representation
     * of the given parameter, where differences of lower- and uppercase are not taken into account.
     * @see String#equalsIgnoreCase(String)
     */
    public boolean equalsIgnoreCase(Object otherString) {
        if (Strings.isEmpty(otherString)) {
            return isEmptyString();
        }
        return asString().equalsIgnoreCase(otherString.toString());
    }

    @Override
    public int hashCode() {
        return data == null ? 0 : data.hashCode();
    }

    /**
     * Returns a <tt>Value</tt> containing a translated value using the string representation
     * of the wrapped value as key.
     *
     * @return a <tt>Value</tt> containing a translated value by calling {@link NLS#get(String)}
     * if the string representation of the wrapped value starts with {@code $}.
     * The dollar sign is skipped when passing the key to <tt>NLS</tt>. Otherwise <tt>this</tt> is returned.
     * @see NLS#get(String)
     */
    @Nonnull
    @CheckReturnValue
    public Value translate() {
        return translate(null);
    }

    /**
     * Returns a <tt>Value</tt> containing a translated value using the string representation
     * of the wrapped value as key.
     *
     * @param lang a two-letter language code for which the translation is requested
     * @return a <tt>Value</tt> containing a translated value by calling {@link NLS#get(String, String)}
     * if the string representation of the wrapped value starts with {@code $}.
     * The dollar sign is skipped when passing the key to <tt>NLS</tt>. Otherwise <tt>this</tt> is returned.
     * @see NLS#get(String, String)
     */
    @Nonnull
    @CheckReturnValue
    public Value translate(String lang) {
        if (isFilled() && is(String.class)) {
            return Value.of(NLS.smartGet(asString(), lang));
        } else {
            return this;
        }
    }
}<|MERGE_RESOLUTION|>--- conflicted
+++ resolved
@@ -37,11 +37,9 @@
 import java.util.regex.Pattern;
 
 /**
- * Provides a generic wrapper for a value which is read from an untyped context
- * like HTTP parameters.
+ * Provides a generic wrapper for a value which is read from an untyped context like HTTP parameters.
  * <p>
- * It supports elegant {@code null} handling and type
- * conversions.
+ * It supports elegant {@code null} handling and type conversions.
  */
 public class Value {
 
@@ -55,7 +53,7 @@
     private Object data;
 
     /**
-     * Use {@code Amount.of} to create a new instance.
+     * Use {@code Value.of} to create a new instance.
      */
     private Value() {
         super();
@@ -562,21 +560,13 @@
                                                           Timestamp.class)) {
             return (T) asZonedDateTime((ZonedDateTime) defaultValue);
         }
-<<<<<<< HEAD
-        if (LocalTime.class.equals(targetClazz) && is(TemporalAccessor.class,
-                                                      Calendar.class,
-                                                      Date.class,
-                                                      java.sql.Date.class,
-                                                      Timestamp.class,
-                                                      Time.class)) {
-=======
+
         if (LocalTime.class.equals(targetClazz) && data instanceof TemporalAccessor && is(TemporalAccessor.class,
                                                                                           Calendar.class,
                                                                                           Date.class,
                                                                                           java.sql.Date.class,
                                                                                           Timestamp.class,
                                                                                           Time.class)) {
->>>>>>> bd31fd0a
             return (T) asLocalTime((LocalTime) defaultValue);
         }
 
