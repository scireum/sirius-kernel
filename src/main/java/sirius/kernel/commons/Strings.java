/*
 * Made with all the love in the world
 * by scireum in Remshalden, Germany
 *
 * Copyright by scireum GmbH
 * http://www.scireum.de - info@scireum.de
 */

package sirius.kernel.commons;

import sirius.kernel.nls.NLS;

import javax.annotation.Nonnull;
import javax.annotation.Nullable;
import java.net.URLDecoder;
import java.net.URLEncoder;
import java.nio.charset.StandardCharsets;
import java.security.SecureRandom;
import java.util.ArrayList;
import java.util.Arrays;
import java.util.List;
import java.util.Map;
import java.util.Objects;
import java.util.function.UnaryOperator;
import java.util.regex.Matcher;
import java.util.regex.Pattern;
import java.util.stream.Collectors;

/**
 * Provides various helper methods for dealing with Java <tt>Strings</tt>
 * <p>
 * The {@link Value} class provides some additional methods for working with nullable strings like
 * {@link Value#left(int)}, {@link Value#toLowerCase()} etc.
 * <p>
 * This class can and should not be instantiated, as all methods are static.
 *
 * @see Value
 */
public class Strings {

    /**
     * Contains all characters which can safely be used for codes without too much confusion (e.g. 0 vs O are
     * excluded).
     */
    private static final char[] VALID_CODE_CHARS = {'1',
                                                    '2',
                                                    '3',
                                                    '4',
                                                    '5',
                                                    '6',
                                                    '7',
                                                    '8',
                                                    '9',
                                                    'a',
                                                    'b',
                                                    'c',
                                                    'd',
                                                    'e',
                                                    'f',
                                                    'g',
                                                    'h',
                                                    'i',
                                                    'j',
                                                    'k',
                                                    'm',
                                                    'n',
                                                    'p',
                                                    'q',
                                                    'r',
                                                    's',
                                                    't',
                                                    'u',
                                                    'v',
                                                    'w',
                                                    'z'};

    /*
     * All methods are static, therefore no instances need to be created.
     */
    private Strings() {
    }

    /**
     * Checks if the string representation of the given object is "" or <tt>null</tt>.
     *
     * @param string the object which is to be checked
     * @return <tt>true</tt> if string is <tt>null</tt> or "", <tt>false</tt> otherwise
     */
    public static boolean isEmpty(@Nullable Object string) {
        if (string == null) {
            return true;
        }
        return string.toString() == null || string.toString().isEmpty();
    }

    /**
     * Checks if the string representation of the given object is neither "" nor <tt>null</tt>.
     *
     * @param string the object which is to be checked
     * @return <tt>true</tt> if string is not <tt>null</tt> and not "", <tt>false</tt> otherwise
     */
    public static boolean isFilled(@Nullable Object string) {
        if (string == null) {
            return false;
        }
        return string.toString() != null && !string.toString().isEmpty();
    }

    /**
     * Compares the given <tt>Strings</tt> while treating upper- and lowercase characters as equal.
     * <p>
     * This is essentially the same as {@code left.equalsIgnoreCase(right)}
     * while gracefully handling <tt>null</tt> values.
     *
     * @param left  the first string to be compared
     * @param right the second string to be compared with
     * @return <tt>true</tt> if both values are empty or if both strings are equal
     * while ignoring their case - <tt>false</tt> otherwise
     */
    public static boolean equalIgnoreCase(@Nullable String left, @Nullable String right) {
        // Implementation node: This doesn't use areEqual with toLowerCase as modified
        // as the implementation of String.equalsIgnoreCase is more efficient.
        if (isEmpty(left)) {
            return isEmpty(right);
        }
        return left.equalsIgnoreCase(right);
    }

    /**
     * Compares the given <tt>Strings</tt> just like {@link String#compareTo(String)}
     * but with graceful handling for <tt>null</tt> values.
     *
     * @param left     the first string to be compared
     * @param right    the second string to be compared with
     * @param modifier the modifier function to be applied on both arguments. This has to handle <tt>null</tt> values
     *                 correctly
     * @return <tt>true</tt> if both values are empty or if both strings are equal - <tt>false</tt> otherwise
     */
    public static boolean areEqual(@Nullable Object left, @Nullable Object right, UnaryOperator<Object> modifier) {
        Object effectiveLeft = modifier.apply(left);
        Object effectiveRight = modifier.apply(right);
        if (isEmpty(effectiveLeft)) {
            return isEmpty(effectiveRight);
        }
        return Objects.equals(effectiveLeft, effectiveRight);
    }

    /**
     * Compares the given <tt>Strings</tt> just like {@link String#compareTo(String)}
     * but with graceful handling for <tt>null</tt> values.
     *
     * @param left  the first string to be compared
     * @param right the second string to be compared with
     * @return <tt>true</tt> if both values are empty or if both strings are equal - <tt>false</tt> otherwise
     */
    public static boolean areEqual(@Nullable Object left, @Nullable Object right) {
        return areEqual(left, right, UnaryOperator.identity());
    }

    /**
     * Compares the given <tt>Strings</tt> just like {@link String#compareTo(String)}
     * but with graceful handling for <tt>null</tt> values.
     *
     * @param left  the first string to be compared
     * @param right the second string to be compared with
     * @return <tt>true</tt> if both values are empty or if both strings are equal - <tt>false</tt> otherwise
     */
    public static boolean areTrimmedEqual(@Nullable Object left, @Nullable Object right) {
        return areEqual(left, right, Strings::trim);
    }

    /**
     * Returns a string representation of the given object while gracefully handling <tt>null</tt> values.
     * <p>
     * Internally this method calls {@link Object#toString()}. For locale aware or locale fixed methods,
     * {@link sirius.kernel.nls.NLS#toUserString(Object)} and
     * {@link sirius.kernel.nls.NLS#toMachineString(Object)} can be used.
     *
     * @param object the object to be converted to string.
     * @return the string representation of the given object or <tt>null</tt> if <tt>object</tt> was null.
     */
    @Nullable
    public static String toString(@Nullable Object object) {
        return object == null ? null : object.toString();
    }

    /**
     * Formats the given pattern string <tt>format</tt> with the given <tt>arguments</tt>.
     * <p>
     * This is just a delegate to {@link String#format(String, Object...)}. It is however defined in this class to
     * force all framework parts to use the same formatting mechanism (and not <tt>MessageFormat</tt> etc.).
     * <p>
     * This method is intended to be used for format short strings or non-translated log messages etc. For more
     * complex messages and especially for translated strings, a {@link sirius.kernel.nls.Formatter} should be
     * used.
     *
     * @param format    the format pattern to be used
     * @param arguments the parameters for be used for replacement
     * @return a formatted string as defined in <tt>String#format</tt>
     * @see String#format(String, Object...)
     * @see sirius.kernel.nls.Formatter
     * @see sirius.kernel.nls.NLS#fmtr(String)
     */
    public static String apply(String format, Object... arguments) {
        return arguments.length == 0 ? format : String.format(format, arguments);
    }

    /**
     * Returns the first non-empty value of the given array.
     * <p>
     * This can be used to provide a default value or to check several sources for a value, e.g.:
     * <pre>
     * {@code
     *         String s = Strings.firstFilled(System.getProperty("foo.test"),
     *                                        System.getProperty("test"),
     *                                        "default");
     * }
     * </pre>
     *
     * @param values an array of string values to be scanned
     * @return the first value of values which is filled.
     * Returns <tt>null</tt> if all are empty or if no values where passed in
     */
    @Nullable
    public static String firstFilled(String... values) {
        if (values != null) {
            for (String s : values) {
                if (isFilled(s)) {
                    return s;
                }
            }
        }
        return null;
    }

    /**
     * Returns an url encoded representation of the given <tt>value</tt> with <tt>UTF-8</tt> as character encoding.
     *
     * @param value the value to be encoded.
     * @return an url encoded representation of value, using UTF-8 as character encoding.
     */
    @Nullable
    public static String urlEncode(@Nullable String value) {
        if (isFilled(value)) {
            return URLEncoder.encode(value, StandardCharsets.UTF_8);
        }
        return value;
    }

    /**
     * Returns an url decoded representation of the given <tt>value</tt> with <tt>UTF-8</tt> as character encoding.
     *
     * @param value the value to be decoded.
     * @return an url decoded representation of value, using UTF-8 as character encoding.
     */
    @Nullable
    public static String urlDecode(@Nullable String value) {
        if (isFilled(value)) {
            return URLDecoder.decode(value, StandardCharsets.UTF_8);
        }
        return value;
    }

    /**
     * Splits the given string at the first occurrence of the separator.
     * <p>
     * If the given input is empty, a tuple with <tt>null</tt> as first and second component will be returned.
     *
     * @param input     the input to be split
     * @param separator the separator used to split at
     * @return a <tt>Tuple</tt> containing the part before the separator as first
     * and the part after the separator as second component
     */
    public static Tuple<String, String> split(String input, String separator) {
        Tuple<String, String> result = Tuple.create();
        if (isFilled(input)) {
            int idx = input.indexOf(separator);
            if (idx > -1) {
                result.setFirst(input.substring(0, idx));
                result.setSecond(input.substring(idx + separator.length()));
            } else {
                result.setFirst(input);
            }
        }
        return result;
    }

    /**
     * Split a string into multiple lines with a width of at most maxCharacters.
     *
     * @param input         the string to split
     * @param maxCharacters the maximum amount of characters per line
     * @return the resulting lines
     */
    public static List<String> splitSmart(String input, int maxCharacters) {
        List<String> result = new ArrayList<>();
        if (Strings.isEmpty(input)) {
            return result;
        }
        StringBuilder current = new StringBuilder();
        for (String toAdd : splitIntoWords(input, maxCharacters)) {
            if (!current.isEmpty() && current.length() + toAdd.length() >= maxCharacters) {
                result.add(current.toString());
                current = new StringBuilder();
            }
            if (!current.isEmpty()) {
                current.append(" ");
            }
            current.append(toAdd);
        }
        if (!current.isEmpty()) {
            result.add(current.toString());
        }
        return result;
    }

    /**
     * Split a string into words of at most maxCharacters length.
     * <p>
     * If a word is longer than maxCharacters, it is split into multiple parts.
     *
     * @param input         the input string
     * @param maxCharacters the maximum number of characters a word may have
     * @return a list of the words of the input string
     */
    @SuppressWarnings("java:S6204")
    @Explain("We provide a mutable list here, as we cannot predict the callers intentions.")
    private static List<String> splitIntoWords(String input, int maxCharacters) {
        return Arrays.stream(input.split(" ")).<String>mapMulti((string, consumer) -> {
            while (string.length() > maxCharacters) {
                consumer.accept(string.substring(0, maxCharacters));
                string = string.substring(maxCharacters);
            }
            consumer.accept(string);
        }).filter(Strings::isFilled).collect(Collectors.toList());
    }

    /**
     * Splits the given string at the last occurrence of the separator.
     * <p>
     * If the given input is empty, a tuple with <tt>null</tt> as first and second component will be returned.
     *
     * @param input     the input to be split
     * @param separator the separator used to split at
     * @return a <tt>Tuple</tt> containing the part before the separator as first
     * and the part after the separator as second component
     */
    public static Tuple<String, String> splitAtLast(String input, String separator) {
        Tuple<String, String> result = Tuple.create();
        if (isFilled(input)) {
            int idx = input.lastIndexOf(separator);
            if (idx > -1) {
                result.setFirst(input.substring(0, idx));
                result.setSecond(input.substring(idx + separator.length()));
            } else {
                result.setFirst(input);
            }
        }
        return result;
    }

    /**
     * Limits the length of the given string to the given length.
     *
     * @param input  the object which string representation should be limited to the given length
     * @param length the max. number of characters to return
     * @return a part of the string representation of the given <tt>input</tt>. If input is shorter
     * than <tt>length</tt>, the full value is returned. If input is <tt>null</tt>, "" is returned.
     */
    public static String limit(@Nullable Object input, int length) {
        return limit(input, length, false);
    }

    /**
     * Limits the length of the given string to the given length.
     *
     * @param input        the object which string representation should be limited to the given length
     * @param length       the max. number of characters to return
     * @param showEllipsis whether to append three dots if <tt>input</tt> is longer than <tt>length</tt>
     * @return a part of the string representation of the given <tt>input</tt>. If input is shorter
     * than <tt>length</tt>, the full value is returned. If input is <tt>null</tt>, "" is returned.
     */
    public static String limit(@Nullable Object input, int length, boolean showEllipsis) {
        if (isEmpty(input)) {
            return "";
        }
        String str = String.valueOf(input).trim();
        if (str.length() > length) {
            return str.substring(0, (showEllipsis ? length - 1 : length)) + (showEllipsis ? "…" : "");
        } else {
            return str;
        }
    }

    /**
     * Returns a string representation of the given map.
     * <p>
     * Keys and values are separated by a colon (:) and entries by a new line.
     *
     * @param source to map to be converted to a string
     * @return a string representation of the given map, or "" if the map was null
     */
    @Nonnull
    public static String join(@Nullable Map<?, ?> source) {
        if (source == null) {
            return "";
        }
        StringBuilder sb = new StringBuilder();
        for (Map.Entry<?, ?> entry : source.entrySet()) {
            sb.append(entry.getKey());
            sb.append(": ");
            sb.append(entry.getValue());
            sb.append("\n");
        }
        return sb.toString();
    }

    /**
     * Returns a string concatenation of the given lists items.
     * <p>
     * Generates a string which contains the string representation of each item separated by the given separator.
     * The conversion method for the list items used is {@link NLS#toMachineString(Object)}. This method will filter
     * empty values (<tt>""</tt> or <tt>null</tt>) and ignore those.
     *
     * @param list      the list items to join
     * @param separator the separator to place between the items
     * @return a string of all items joined together and separated by the given separator. Returns "" is the list was
     * <tt>null</tt> or empty.
     */
    @Nonnull
    public static String join(@Nullable Iterable<?> list, @Nonnull String separator) {
        if (list == null) {
            return "";
        }

        StringBuilder result = null;
        for (Object item : list) {
            if (Strings.isEmpty(item)) {
                continue;
            }
            if (result != null) {
                result.append(separator);
            } else {
                result = new StringBuilder();
            }
            result.append(NLS.toMachineString(item));
        }

        return result != null ? result.toString() : "";
    }

    /**
     * Returns a string concatenation of the given array items.
     * <p>
     * Generates a string which contains the string representation of each item separated by the given separator.
     * This method will filter empty values (<tt>""</tt> or <tt>null</tt>) and ignore those.
     *
     * @param separator the separator to place between the items
     * @param parts     the array of items to join
     * @return a string of all items joined together and separated by the given separator. Returns "" is the array was
     * empty.
     */
    @Nonnull
    public static String join(@Nonnull String separator, @Nonnull String... parts) {
        return join(Arrays.asList(parts), separator);
    }

    /**
     * Generates a random password with 7 characters length.
     *
     * @return a randomly generated password.
     */
    public static String generatePassword() {
        return generateCode(7);
    }

    /**
     * Generates a string of the given length, containing random character.
     *
     * @param length the desired length of the generated string.
     * @return a string with the given length, consisting of random characters.
     */
    public static String generateCode(int length) {
        StringBuilder sb = new StringBuilder();
        SecureRandom rnd = new SecureRandom();
        for (int i = 0; i < length; i++) {
            sb.append(VALID_CODE_CHARS[rnd.nextInt(VALID_CODE_CHARS.length)]);
        }
        return sb.toString();
    }

    /**
     * Replaces german umlauts to HTML entities as some email clients fail otherwise. Using UTF-8 as encoding this
     * shouldn't normally be necessary and is just there to support legacy software.
     *
     * @param input the input to escape
     * @return a string where all known (supported) umlauts are replaced by HTML entities
     */
    public static String replaceUmlautsToHtml(String input) {
        String textToReplace = input;
        textToReplace = textToReplace.replace("ö", "&ouml;");
        textToReplace = textToReplace.replace("ä", "&auml;");
        textToReplace = textToReplace.replace("ü", "&uuml;");
        textToReplace = textToReplace.replace("ß", "&szlig;");
        textToReplace = textToReplace.replace("Ö", "&Ouml;");
        textToReplace = textToReplace.replace("Ä", "&Auml;");
        textToReplace = textToReplace.replace("Ü", "&Uuml;");
        return textToReplace;
    }

    /**
     * Returns a trimmed version of the given object's string representation.
     * And empty string '' will always be null.
     *
     * @param object the input to be converted into a string and then trimmed
     * @return a trimmed version of the string representation of the given object.
     * Returns <tt>null</tt> if an empty string was given.
     */
    @Nullable
    public static String trim(Object object) {
        if (isEmpty(object)) {
            return null;
        }
        return object.toString().trim();
    }

    /**
     * Applies the given list of cleanups on the given string.
     * <p>
     * Note that empty/<tt>null</tt> inputs will always result in an empty string.
     *
     * @param inputString the string to clean-up
     * @param cleanups    the operations to perform, most probably some from {@link StringCleanup}
     * @return the cleaned up string
     * @see StringCleanup
     */
    @Nonnull
    @SafeVarargs
    public static String cleanup(@Nullable String inputString, @Nonnull UnaryOperator<String>... cleanups) {
        if (Strings.isEmpty(inputString)) {
            return "";
        }

        String value = inputString;
        for (UnaryOperator<String> cleanup : cleanups) {
            value = cleanup.apply(value);
        }

        return value;
    }

    /**
     * Applies the given list of cleanups on the given string.
     * <p>
     * Note that empty/<tt>null</tt> inputs will always result in an empty string.
     *
     * @param inputString the string to clean-up
     * @param cleanups    the operations to perform, most probably some from {@link StringCleanup}
     * @return the cleaned up string
     * @see StringCleanup
     */
    @Nonnull
    @SuppressWarnings("java:S2637")
    @Explain("isEmpty properly handles null cases")
    public static String cleanup(@Nullable String inputString, @Nonnull Iterable<UnaryOperator<String>> cleanups) {
        if (Strings.isEmpty(inputString)) {
            return "";
        }

        String value = inputString;
        for (UnaryOperator<String> cleanup : cleanups) {
            value = cleanup.apply(value);
        }

        return value;
    }

<<<<<<< HEAD
    protected static final String REGEX_DETECT_XML = "</?[a-zA-Z][^>]*>";
    private static final Pattern PATTERN_DETECT_XML = Pattern.compile(REGEX_DETECT_XML);
=======
    /**
     * Defines a pattern (regular expression) to detect XML tags.
     */
    public static final Pattern PATTERN_DETECT_XML = Pattern.compile("</?[a-zA-Z][^>]*>");
>>>>>>> 0a9e8b37

    /**
     * Determines if the given content contains XML tags.
     *
     * @param content the content to check
     * @return <tt>true</tt> if XML tags were found, <tt>false</tt> otherwise
     */
    public static boolean probablyContainsXml(@Nullable String content) {
        if (Strings.isEmpty(content)) {
            return false;
        }

        return PATTERN_DETECT_XML.matcher(content).find();
<<<<<<< HEAD
    }

    protected static final Pattern DETECT_ALLOWED_HTML_REGEX =
            Pattern.compile("</?(" + String.join("|", StringCleanup.ALLOWED_HTML_TAG_NAMES) + ")\\b[^>]*>",
                            Pattern.CASE_INSENSITIVE);

    /**
     * Determines if the given content contains HTML tags that are {@linkplain #DETECT_ALLOWED_HTML_REGEX allowed} in
     * the system.
     *
     * @param content the content to check
     * @return <tt>true</tt> if allowed HTML tags were found, <tt>false</tt> otherwise
     */
    public static boolean containsAllowedHtml(@Nullable String content) {
        if (Strings.isEmpty(content)) {
            return false;
        }

        return DETECT_ALLOWED_HTML_REGEX.matcher(content).find();
=======
>>>>>>> 0a9e8b37
    }

    /**
     * Removes all umlauts and other decorated latin characters.
     *
     * @param input the term to reduce characters in
     * @return the term with all decorated latin characters replaced
     * @deprecated Use {@link StringCleanup#reduceCharacters(String)} or
     * * {@code Strings.cleanup(input, Cleanup::reduceCharacters)} instead
     */
    @Deprecated
    public static String reduceCharacters(String input) {
        return StringCleanup.reduceCharacters(input);
    }

    /**
     * Shortens a string to the given number of chars,
     * cutting of at most half of the string and adding ... if something has been cut of.
     *
     * @param string   string to be cut of
     * @param numChars new maximum length of string
     * @return the shortened string
     * @see Strings#limit(Object, int)
     * @see Strings#limit(Object, int, boolean)
     */
    public static String shorten(String string, int numChars) {
        if (isEmpty(string)) {
            return "";
        }
        if (string.length() <= numChars) {
            return string;
        }
        int index = numChars - 1;
        int maxCutoff = Math.min(string.length() / 2, 10);
        while (numChars > 0 && Character.isLetterOrDigit(string.charAt(index)) && maxCutoff > 0) {
            index--;
            maxCutoff--;
        }
        return string.substring(0, index) + "...";
    }

    /**
     * Replaces all occurrences of the given regular expression by the result of the given replacement function.
     * <p>
     * The regular expression is expected to have one explicit matching group which will be used as input for
     * the replacement function.
     * <p>
     * To replace all occurrences of {@code #{X}} by {@code NLS.get("X")} one could use:
     * {@code Strings.replaceAll(Pattern.compile("#\\{([^\\}]+)\\}"), someText, NLS::get)}
     *
     * @param regEx       the regular expression to replace in the given input
     * @param input       the input to scan
     * @param replacement the replacement function which transforms the first group of the match into the string used
     *                    as replacement for the whole match.
     * @return the input string where are occurrences of the given regular expression have been replaced by the result
     * of the replacement function.
     */
    public static String replaceAll(Pattern regEx, String input, UnaryOperator<String> replacement) {
        if (isEmpty(input)) {
            return input;
        }
        Matcher m = regEx.matcher(input);
        boolean result = m.find();
        if (result) {
            StringBuilder sb = new StringBuilder();
            do {
                m.appendReplacement(sb, replacement.apply(m.group(1)));
                result = m.find();
            } while (result);
            m.appendTail(sb);
            return sb.toString();
        }
        return input;
    }

    /**
     * Pads the given string on the left side to the given length using the given padding.
     * <p>
     * Note that if <tt>padding</tt> consists of several characters, the final string might be longer than
     * <tt>minLength</tt> as no substring but only the full value of <tt>padding</tt> is used to pad.
     * <p>
     * <b>Implementation detail:</b> This method checks if padding is necessary at all. If not, it directly returns the
     * given input. This should enable inlining and therefore create a fast path if no padding is necessary.
     *
     * @param input     the input to pad
     * @param padding   the padding to use
     * @param minLength the minimal length to reach
     * @return a string which is at least <tt>minLength</tt> characters long
     */
    public static String leftPad(String input, String padding, int minLength) {
        if (input != null && input.length() > minLength) {
            return input;
        }

        return performPadding(input, padding, minLength, true);
    }

    /**
     * Pads the given string on the right side to the given length using the given padding.
     * <p>
     * Note that if <tt>padding</tt> consists of several characters, the final string might be longer than
     * <tt>minLength</tt> as no substring but only the full value of <tt>padding</tt> is used to pad.
     * <p>
     * <b>Implementation detail:</b> This method checks if padding is necessary at all. If not, it directly returns the
     * given input. This should enable inlining and therefore create a fast path if no padding is necessary.
     *
     * @param input     the input to pad
     * @param padding   the padding to use
     * @param minLength the minimal length to reach
     * @return a string which is at least <tt>minLength</tt> characters long
     */
    public static String rightPad(String input, String padding, int minLength) {
        if (input != null && input.length() > minLength) {
            return input;
        }

        return performPadding(input, padding, minLength, false);
    }

    /**
     * Pads the given string either on the left or on the right side, to the min length using the given padding.
     * <p>
     * Although this method looks a bit complex and using a boolean parameter to determine which side to pad is fishy,
     * this approach maximizes efficiency by using a single <tt>StringBuilder</tt> (if required at all).
     *
     * @param input     the input to pad
     * @param padding   the padding to use
     * @param minLength the minimal length to reach
     * @param left      determines if the padding should be placed on the left or on the right size
     * @return a string which is at least <tt>minLength</tt> characters long
     */
    private static String performPadding(@Nullable String input, @Nonnull String padding, int minLength, boolean left) {
        int numberOfPaddings = minLength;
        if (input != null) {
            numberOfPaddings -= input.length();
        }

        if (padding.length() > 1) {
            numberOfPaddings = (int) Math.ceil((double) numberOfPaddings / padding.length());
        }

        if (numberOfPaddings <= 0) {
            return input;
        }

        StringBuilder sb = new StringBuilder();
        if (!left && input != null) {
            sb.append(input);
        }

        sb.append(padding.repeat(numberOfPaddings));

        if (left && input != null) {
            sb.append(input);
        }

        return sb.toString();
    }
}<|MERGE_RESOLUTION|>--- conflicted
+++ resolved
@@ -575,15 +575,11 @@
         return value;
     }
 
-<<<<<<< HEAD
     protected static final String REGEX_DETECT_XML = "</?[a-zA-Z][^>]*>";
-    private static final Pattern PATTERN_DETECT_XML = Pattern.compile(REGEX_DETECT_XML);
-=======
     /**
      * Defines a pattern (regular expression) to detect XML tags.
      */
-    public static final Pattern PATTERN_DETECT_XML = Pattern.compile("</?[a-zA-Z][^>]*>");
->>>>>>> 0a9e8b37
+    public static final Pattern PATTERN_DETECT_XML = Pattern.compile(REGEX_DETECT_XML);
 
     /**
      * Determines if the given content contains XML tags.
@@ -597,7 +593,6 @@
         }
 
         return PATTERN_DETECT_XML.matcher(content).find();
-<<<<<<< HEAD
     }
 
     protected static final Pattern DETECT_ALLOWED_HTML_REGEX =
@@ -617,8 +612,6 @@
         }
 
         return DETECT_ALLOWED_HTML_REGEX.matcher(content).find();
-=======
->>>>>>> 0a9e8b37
     }
 
     /**
