--- conflicted
+++ resolved
@@ -428,13 +428,9 @@
     }
 
     /**
-<<<<<<< HEAD
-     * Sets the lang back to null.
+     * Sets the lang back to <tt>null</tt>.
      * <p>
      * This method should only be used to re-initialize the language. Use {@link #setLang(String)} to specify a new language.
-=======
-     * Sets the lang back to null. Use with caution.
->>>>>>> cc89c766
      */
     public void resetLang() {
         lang = null;
