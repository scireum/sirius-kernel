<?xml version="1.0" encoding="UTF-8"?>
<project xmlns="http://maven.apache.org/POM/4.0.0"
         xmlns:xsi="http://www.w3.org/2001/XMLSchema-instance"
         xsi:schemaLocation="http://maven.apache.org/POM/4.0.0 http://maven.apache.org/maven-v4_0_0.xsd">
    <modelVersion>4.0.0</modelVersion>
    <parent>
        <groupId>com.scireum</groupId>
        <artifactId>sirius-parent</artifactId>
<<<<<<< HEAD
        <version>8.0</version>
=======
        <version>7.1</version>
>>>>>>> fd4bfdec
    </parent>
    <artifactId>sirius-kernel</artifactId>
    <name>SIRIUS kernel</name>
    <version>DEVELOPMENT-SNAPSHOT</version>
    <description>Provides common core classes and the microkernel powering all Sirius applications</description>

    <repositories>
        <repository>
            <id>scireum-mvn</id>
            <url>https://mvn.scireum.com</url>
        </repository>
    </repositories>

    <dependencies>
        <!-- Provides the tools to load the system configuration -->
        <dependency>
            <groupId>com.typesafe</groupId>
            <artifactId>config</artifactId>
            <version>1.3.4</version>
        </dependency>

        <!-- Useful helper classes by Google -->
        <dependency>
            <groupId>com.google.guava</groupId>
            <artifactId>guava</artifactId>
            <version>30.1.1-jre</version>
        </dependency>

        <!-- JSR305 annotations like @Nonnull etc. -->
        <dependency>
            <groupId>com.google.code.findbugs</groupId>
            <artifactId>jsr305</artifactId>
            <version>3.0.2</version>
        </dependency>

        <!-- Required logging bridge to make slf4j log to our logging system -->
        <dependency>
            <groupId>org.slf4j</groupId>
            <artifactId>slf4j-jdk14</artifactId>
            <version>1.7.30</version>
        </dependency>

        <!-- Used to auto-start Docker environments -->
        <dependency>
            <groupId>com.palantir.docker.compose</groupId>
            <artifactId>docker-compose-rule-core</artifactId>
            <version>1.3.0</version>
        </dependency>
    </dependencies>
</project><|MERGE_RESOLUTION|>--- conflicted
+++ resolved
@@ -6,11 +6,7 @@
     <parent>
         <groupId>com.scireum</groupId>
         <artifactId>sirius-parent</artifactId>
-<<<<<<< HEAD
         <version>8.0</version>
-=======
-        <version>7.1</version>
->>>>>>> fd4bfdec
     </parent>
     <artifactId>sirius-kernel</artifactId>
     <name>SIRIUS kernel</name>
